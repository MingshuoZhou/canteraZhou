--- conflicted
+++ resolved
@@ -13,10 +13,7 @@
 #include <vector>
 #include <ostream>
 
-<<<<<<< HEAD
 
-=======
->>>>>>> 8f5c6f4d
 namespace ckr {
 
 /**
@@ -44,11 +41,7 @@
 
 
     /// Construct a new empty Element object
-<<<<<<< HEAD
-    Element(const std::string& nm, double wt) : 
-=======
     Element(const std::string& nm, double wt) :
->>>>>>> 8f5c6f4d
         name(nm), 
         atomicWeight(wt), 
         valid(0),
@@ -61,20 +54,12 @@
     /// Destructor
     ~Element() {}
 
-<<<<<<< HEAD
-    std::string name;                 //!<  Element name
-=======
     std::string name;            //!<  Element name
->>>>>>> 8f5c6f4d
     double atomicWeight;         //!<  Atomic weight in amu
     int valid;                   //!<  flag returned by validation routines
     int index;                   //!<  index number
     bool weightFromDB;           //!<  true if atomic weight is not specified
-<<<<<<< HEAD
-    std::string comment;              //!<  comment in input file
-=======
     std::string comment;         //!<  comment in input file
->>>>>>> 8f5c6f4d
 
 
     /**
@@ -99,11 +84,7 @@
 };
 
 /// a list (vector) of Elements
-<<<<<<< HEAD
-typedef std::vector<Element>      elementList;
-=======
 typedef std::vector<Element> elementList;
->>>>>>> 8f5c6f4d
 
 }
 
