/**
 *  @file Domain1D.h
 */
/*
 *  Copyright 2002 California Institute of Technology
 */

#ifndef CT_DOMAIN1D_H
#define CT_DOMAIN1D_H


#include "xml.h"
#include "stringUtils.h"
#include "ctexceptions.h"
#include "refine.h"


namespace Cantera {

  // domain types
  const int cFlowType         = 50;
  const int cConnectorType    = 100;
  const int cSurfType         = 102;
  const int cInletType        = 104;
  const int cSymmType         = 105;
  const int cOutletType       = 106;
  const int cEmptyType        = 107;
  const int cOutletResType    = 108;
  const int cPorousType       = 109;

  class MultiJac;
  class OneDim;


  /**
   * Base class for one-dimensional domains.
   */
  class Domain1D {
  public:

    /**
     * Constructor.
     * @param nv      Number of variables at each grid point.
     * @param points  Number of grid points.
     */
    Domain1D(int nv=1, int points=1,
	     doublereal time = 0.0) :
      m_rdt(0.0),
      m_time(time),
      m_container(0),
      m_index(-1),
      m_type(0),
      m_iloc(0),
      m_jstart(0),
      m_left(0),
      m_right(0),
      m_id(""), m_desc(""),
      m_refiner(0), m_bw(-1) {
      resize(nv, points);
    }

    /// Destructor. Does nothing
    virtual ~Domain1D(){ delete m_refiner; }

    /// Domain type flag.
    const int domainType() { return m_type; }

    /**
     * The left-to-right location of this domain.
     */
    const int domainIndex() { return m_index; }

    /**
     * True if the domain is a connector domain.
     */
    bool isConnector() { return (m_type >= cConnectorType); }

    /**
     * The container holding this domain.
     */
    const OneDim& container() const { return *m_container; }

    /**
     * Specify the container object for this domain, and the
     * position of this domain in the list.
     */
    void setContainer(OneDim* c, int index){
      m_container = c;
      m_index = index;
    }

    /*
     * Set the Jacobian bandwidth. See the discussion of method bandwidth. 
     */
    void setBandwidth(int bw = -1) {
      m_bw = bw;
    }

    /**
     * Set the Jacobian bandwith for this domain.  When class
     * OneDim computes the bandwidth of the overall multi-domain
     * problem (in OneDim::resize()), it calls this method for the
     * bandwidth of each domain. If setBandwidth has not been
     * called, then a negative bandwidth is returned, in which
     * case OneDim assumes that this domain is dense -- that is,
     * at each point, all components depend on the value of all
     * other components at that point. In this case, the bandwidth
     * is bw = 2*nComponents() - 1. However, if this domain
     * contains some components that are uncoupled from other
     * components at the same point, then this default bandwidth
     * may greatly overestimate the true bandwidth, with a
     * substantial penalty in performance. For such domains, use
     * method setBandwidth to specify the bandwidth before passing
     * this domain to the Sim1D or OneDim constructor.
     */
    int bandwidth() { return m_bw; }

    /**
     * Initialize. This method is called by OneDim::init() for
     * each domain once at the beginning of a simulation. Base
     * class method does nothing, but may be overloaded.
     */
    virtual void init(){  }

    virtual void setInitialState(doublereal* xlocal = 0){}
    virtual void setState(int point, const doublereal* state, doublereal* x) {}

    /**
     * Resize the domain to have nv components and np grid points.
     * This method is virtual so that subclasses can perform other
     * actions required to resize the domain.
     */
    virtual void resize(int nv, int np) {
      // if the number of components is being changed, then a
      // new grid refiner is required.
      if (nv != m_nv || !m_refiner) {
	m_nv = nv;
	delete m_refiner;
	m_refiner = new Refiner(*this);
      }
      m_nv = nv;
      m_td.resize(m_nv, 1);
      m_name.resize(m_nv,"");
      m_max.resize(m_nv, 0.0);
      m_min.resize(m_nv, 0.0);
      m_rtol_ss.resize(m_nv, 1.0e-8);
      m_atol_ss.resize(m_nv, 1.0e-15);
      m_rtol_ts.resize(m_nv, 1.0e-8);
      m_atol_ts.resize(m_nv, 1.0e-15);
      m_points = np;
      m_z.resize(np, 0.0);
      m_slast.resize(m_nv * m_points, 0.0);
      locate();
    }

    /// Return a reference to the grid refiner.
    Refiner& refiner() { return *m_refiner; }

    /// Number of components at each grid point.
    int nComponents() const { return m_nv; }

    /// Number of grid points in this domain.
    int nPoints() const { return m_points; }

    /// Name of the nth component. May be overloaded.
    virtual std::string componentName(int n) const {
      if (m_name[n] != "") return m_name[n];
      else return "component " + int2str(n);
    }

    void setComponentName(int n, std::string name) {
      m_name[n] = name;
    }

    void setComponentType(int n, int ctype) {
      if (ctype == 0) setAlgebraic(n);
    }

    /// index of component with name \a name.
    int componentIndex(std::string name) const {
      int nc = nComponents();
      for (int n = 0; n < nc; n++) {
	if (name == componentName(n)) return n;
      }
      throw CanteraError("Domain1D::componentIndex",
			 "no component named "+name);
    }

    /**
     * Set the lower and upper bounds for each solution component.
     */
    void setBounds(int nl, const doublereal* lower,
		   int nu, const doublereal* upper) {
      if (nl < m_nv || nu < m_nv)
	throw CanteraError("Domain1D::setBounds",
			   "wrong array size for solution bounds. "
			   "Size should be at least "+int2str(m_nv));
      std::copy(upper, upper + m_nv, m_max.begin());
      std::copy(lower, lower + m_nv, m_min.begin());
    }

    void setBounds(int n, doublereal lower, doublereal upper) {
      m_min[n] = lower;
      m_max[n] = upper;
    }

    /// set the error tolerances for all solution components.
    void setTolerances(int nr, const doublereal* rtol,
		       int na, const doublereal* atol, int ts = 0);

    /// set the error tolerances for solution component \a n.
    void setTolerances(int n, doublereal rtol, doublereal atol, int ts = 0);

    //added by Karl Meredith
    /// set scalar error tolerances. All solution components will
    /// have the same relative and absolute error tolerances.
    void setTolerances(doublereal rtol, doublereal atol,int ts=0);

    //added by Karl Meredith
    void setTolerancesTS(doublereal rtol, doublereal atol);

    //added by Karl Meredith
    void setTolerancesSS(doublereal rtol, doublereal atol);

    /// Relative tolerance of the nth component.
    doublereal rtol(int n) { return (m_rdt == 0.0 ? m_rtol_ss[n] : m_rtol_ts[n]); }

    /// Absolute tolerance of the nth component.
    doublereal atol(int n) { return (m_rdt == 0.0 ? m_atol_ss[n] : m_atol_ts[n]); }

    /// Upper bound on the nth component.
    doublereal upperBound(int n) const { return m_max[n]; }

    /// Lower bound on the nth component
    doublereal lowerBound(int n) const { return m_min[n]; }


    /**
     * Prepare to do time stepping with time step dt. Copy the
     * internally-stored solution at the last time step to array
     * x0.
     */
    void initTimeInteg(doublereal dt, const doublereal* x0) {
      std::copy(x0 + loc(), x0 + loc() + size(), m_slast.begin());
      m_rdt = 1.0/dt;
    }

    /**
     * Prepare to solve the steady-state problem.
     * Set the internally-stored reciprocal of the time step to 0,0
     */
    void setSteadyMode() { m_rdt = 0.0; }

    /// True if in steady-state mode
    bool steady() { return (m_rdt == 0.0); }

    /// True if not in steady-state mode
    bool transient() { return (m_rdt != 0.0); }

    /**
     * Set this if something has changed in the governing
     * equations (e.g. the value of a constant has been changed,
     * so that the last-computed Jacobian is no longer valid.
     * Note: see file OneDim.cpp for the implementation of this method.
     */
    void needJacUpdate();

    /**
     * Evaluate the steady-state residual at all points, even if in
     * transient mode. Used only to print diagnostic output.
     */
    void evalss(doublereal* x, doublereal* r, integer* mask) {
      eval(-1,x,r,mask,0.0);
    }

    //! Evaluate the residual function at point j. If j < 0,
    //! evaluate the residual function at all points.
    /*!
     *   @param j   Grid point j
     *   @param x   Soln vector. This is the input.
     *   @param r   residual this is the output.
     */ 
    virtual void eval(int j, doublereal* x, doublereal* r,
		      integer* mask, doublereal rdt=0.0);

    virtual doublereal residual(doublereal* x, int n, int j) {
      throw CanteraError("Domain1D::residual","residual function must be overloaded in derived class "+id());
    }

    int timeDerivativeFlag(int n) { return m_td[n];}
    void setAlgebraic(int n) { m_td[n] = 0; }

    /**
     * Does nothing.
     */
    virtual void update(doublereal* x) {}

    doublereal time() const { return m_time;}
    void incrementTime(doublereal dt) { m_time += dt; }
    size_t index(int n, int j) const { return m_nv*j + n; }
    doublereal value(const doublereal* x, int n, int j) const {
      return x[index(n,j)];
    }

    virtual void setJac(MultiJac* jac){}

    //! Save the current solution for this domain into an XML_Node
    /*!
     *  Base class version of the general domain1D save function. This
     *  base class version will throw an error condition. Inherited classes
     *  will know how to save the solution vector.
     *
     *  @param o    XML_Node to save the solution to.
     *  @param sol  Current value of the solution vector.
     *              The object will pick out which part of the solution
     *              vector pertains to this object.
     */
    virtual void save(XML_Node& o, const doublereal * const sol) {
      throw CanteraError("Domain1D::save","base class method called");
    }

    int size() const { return m_nv*m_points; }

    /**
<<<<<<< HEAD
     * Find the index of the first grid point in this domain, and
     * the start of its variables in the global solution vector.
     */
    void locate() {

      if (m_left) {
	// there is a domain on the left, so the first grid point
	// in this domain is one more than the last one on the left
	m_jstart = m_left->lastPoint() + 1;

	// the starting location in the solution vector
	m_iloc = m_left->loc() + m_left->size();
      }
      else {
	// this is the left-most domain
	m_jstart = 0;
	m_iloc = 0;
      }
      // if there is a domain to the right of this one, then
      // repeat this for it
      if (m_right) m_right->locate();
    }

    /**
     * Location of the start of the local solution vector in the global
     * solution vector,
     */
    virtual int loc(int j = 0) const { return m_iloc; }

    /**
     * The index of the first (i.e., left-most) grid point
     * belonging to this domain.
     */
    int firstPoint() const { return m_jstart; }

    /**
     * The index of the last (i.e., right-most) grid point
     * belonging to this domain.
     */
    int lastPoint() const { return m_jstart + m_points - 1; }

    /**
     * Set the left neighbor to domain 'left.' Method 'locate' is
     * called to update the global positions of this domain and
     * all those to its right.
     */
    void linkLeft(Domain1D* left) {
      m_left = left;
      locate();
    }

    /**
     * Set the right neighbor to domain 'right.'
     */
    void linkRight(Domain1D* right) { m_right = right; }

    /**
     * Append domain 'right' to this one, and update all links.
     */
    void append(Domain1D* right) {
      linkRight(right);
      right->linkLeft(this);
    }

    /**
     * Return a pointer to the left neighbor.
     */
    Domain1D* left() const { return m_left; }

    /**
     * Return a pointer to the right neighbor.
     */
    Domain1D* right() const { return m_right; }

    /**
     * Value of component n at point j in the previous solution.
     */
    double prevSoln(int n, int j) const {
      return m_slast[m_nv*j + n];
    }

    /**
     * Specify an identifying tag for this domain.
     */
    void setID(const std::string& s) {m_id = s;}

    std::string id() const {
      if (m_id != "") 
        return m_id;
      else 
        return std::string("domain ") + int2str(m_index);
    }

    /**
     * Specify descriptive text for this domain.
     */
    void setDesc(const std::string& s) {m_desc = s;}
    const std::string& desc() { return m_desc; }

    virtual void getTransientMask(integer* mask){}

    virtual void showSolution_s(std::ostream& s, const doublereal* x) {}
    virtual void showSolution(const doublereal* x);

    virtual void restore(const XML_Node& dom, doublereal* soln) {}

    doublereal z(int jlocal) const {
      return m_z[jlocal];
    }
    doublereal zmin() const { return m_z[0]; }
    doublereal zmax() const { return m_z[m_points - 1]; }


    void setProfile(std::string name, doublereal* values, doublereal* soln) {
      int n, j;
      for (n = 0; n < m_nv; n++) {
	if (name == componentName(n)) {
	  for (j = 0; j < m_points; j++) {
	    soln[index(n, j) + m_iloc] = values[j];
	  }
	  return;
	}
      }
      throw CanteraError("Domain1D::setProfile",
			 "unknown component: "+name);
    }

    vector_fp& grid() { return m_z; }
    const vector_fp& grid() const { return m_z; }
    doublereal grid(int point) { return m_z[point]; }

    virtual void setupGrid(int n, const doublereal* z);

    void setGrid(int n, const doublereal* z);

    /**
     * Writes some or all initial solution values into the global
     * solution array, beginning at the location pointed to by
     * x. This method is called by the Sim1D constructor, and
     * allows default values or ones that have been set locally
     * prior to installing this domain into the container to be
     * written to the global solution vector.
     */
    virtual void _getInitialSoln(doublereal* x);

    /**
     * Initial value of solution component \a n at grid point \a j.
     */
    virtual doublereal initialValue(int n, int j);

    /**
     * In some cases, a domain may need to set parameters that
     * depend on the initial solution estimate. In such cases, the
     * parameters may be set in method _finalize. This method is
     * called just before the Newton solver is called, and the x
     * array is guaranteed to be the local solution vector for
     * this domain that will be used as the initial guess. If no
     * such parameters need to be set, then method _finalize does
     * not need to be overloaded.
     */
    virtual void _finalize(const doublereal* x) {}

    //added by Karl Meredith
    doublereal m_zfixed;
    doublereal m_tfixed;

    bool m_adiabatic;

  protected:

    doublereal m_rdt;
    int m_nv;
    int m_points;
    vector_fp m_slast;
    doublereal m_time;
    vector_fp m_max;
    vector_fp m_min;
    vector_fp m_rtol_ss, m_rtol_ts;
    vector_fp m_atol_ss, m_atol_ts;
    vector_fp m_z;
    OneDim* m_container;
    int m_index;
    int m_type;

    //! Starting location within the solution vector for unknowns
    //! that correspond to this domain
    /*!
     * Remember there may be multiple domains associated with 
     * this problem
     */
    int m_iloc;

    int m_jstart;

    Domain1D *m_left, *m_right;
 
    //! Identity tag for the domain
    std::string m_id;
    std::string m_desc;
    Refiner* m_refiner;
    vector_int m_td;
    std::vector<std::string> m_name;
    int m_bw;

  private:

  };
=======
     * Base class for one-dimensional domains.
     */
    class Domain1D {
    public:

        /**
         * Constructor.
         * @param nv      Number of variables at each grid point.
         * @param points  Number of grid points.
         */
        Domain1D(size_t nv=1, size_t points=1,
            doublereal time = 0.0) :
            m_rdt(0.0),
            m_time(time),
            m_container(0),
            m_index(-1),
            m_type(0),
            m_iloc(0),
            m_jstart(0),
            m_left(0),
            m_right(0),
            m_id("-"), m_desc("-"),
            m_refiner(0), m_bw(-1) {
            resize(nv, points);
        }

        /// Destructor. Does nothing
        virtual ~Domain1D(){ delete m_refiner; }

        /// Domain type flag.
        const int domainType() { return m_type; }

        /**
         * The left-to-right location of this domain.
         */
        const size_t domainIndex() { return m_index; }

        /**
         * True if the domain is a connector domain.
         */
        bool isConnector() { return (m_type >= cConnectorType); }

        /**
         * The container holding this domain.
         */
        const OneDim& container() const { return *m_container; }

        /**
         * Specify the container object for this domain, and the
         * position of this domain in the list.
         */
        void setContainer(OneDim* c, size_t index){
            m_container = c;
            m_index = index;
        }

        /*
         * Set the Jacobian bandwidth. See the discussion of method bandwidth. 
         */
        void setBandwidth(int bw = -1) {
            m_bw = bw;
        }

        /**
         * Set the Jacobian bandwith for this domain.  When class
         * OneDim computes the bandwidth of the overall multi-domain
         * problem (in OneDim::resize()), it calls this method for the
         * bandwidth of each domain. If setBandwidth has not been
         * called, then a negative bandwidth is returned, in which
         * case OneDim assumes that this domain is dense -- that is,
         * at each point, all components depend on the value of all
         * other components at that point. In this case, the bandwidth
         * is bw = 2*nComponents() - 1. However, if this domain
         * contains some components that are uncoupled from other
         * components at the same point, then this default bandwidth
         * may greatly overestimate the true bandwidth, with a
         * substantial penalty in performance. For such domains, use
         * method setBandwidth to specify the bandwidth before passing
         * this domain to the Sim1D or OneDim constructor.
         */
        size_t bandwidth() { return m_bw; }

        /**
         * Initialize. This method is called by OneDim::init() for
         * each domain once at the beginning of a simulation. Base
         * class method does nothing, but may be overloaded.
         */
        virtual void init(){  }

        virtual void setInitialState(doublereal* xlocal = 0){}
        virtual void setState(int point, const doublereal* state, doublereal* x) {}

        /**
         * Resize the domain to have nv components and np grid points.
         * This method is virtual so that subclasses can perform other
         * actions required to resize the domain.
         */
        virtual void resize(size_t nv, size_t np) {
            // if the number of components is being changed, then a
            // new grid refiner is required.
            if (nv != m_nv || !m_refiner) {
                m_nv = nv;
                delete m_refiner;
                m_refiner = new Refiner(*this);
            }
            m_nv = nv;
            m_td.resize(m_nv, 1);
            m_name.resize(m_nv,"");
            m_max.resize(m_nv, 0.0);
            m_min.resize(m_nv, 0.0);
            m_rtol_ss.resize(m_nv, 1.0e-8);
            m_atol_ss.resize(m_nv, 1.0e-15);
            m_rtol_ts.resize(m_nv, 1.0e-8);
            m_atol_ts.resize(m_nv, 1.0e-15);
            m_points = np;
            m_z.resize(np, 0.0);
            m_slast.resize(m_nv * m_points, 0.0);
            locate();
        }

        /// Return a reference to the grid refiner.
        Refiner& refiner() { return *m_refiner; }

        /// Number of components at each grid point.
        size_t nComponents() const { return m_nv; }

        /// Number of grid points in this domain.
        size_t nPoints() const { return m_points; }

        /// Name of the nth component. May be overloaded.
        virtual std::string componentName(size_t n) const {
            if (m_name[n] != "") return m_name[n];
            else return "component " + int2str(int(n));
        }

        void setComponentName(size_t n, std::string name) {
            m_name[n] = name;
        }

        void setComponentType(size_t n, int ctype) {
            if (ctype == 0) setAlgebraic(n);
        }

        /// index of component with name \a name.
        size_t componentIndex(std::string name) const {
          size_t nc = nComponents();
            for (size_t n = 0; n < nc; n++) {
                if (name == componentName(n)) return n;
            }
            throw CanteraError("Domain1D::componentIndex",
                "no component named "+name);
        }

        /**
         * Set the lower and upper bounds for each solution component.
         */
        void setBounds(size_t nl, const doublereal* lower,
            size_t nu, const doublereal* upper) {
            if (nl < m_nv || nu < m_nv)
                throw CanteraError("Domain1D::setBounds",
                    "wrong array size for solution bounds. "
                    "Size should be at least "+int2str(int(m_nv)));
            std::copy(upper, upper + m_nv, m_max.begin());
            std::copy(lower, lower + m_nv, m_min.begin());
        }

        void setBounds(size_t n, doublereal lower, doublereal upper) {
            m_min[n] = lower;
            m_max[n] = upper;
        }

        /// set the error tolerances for all solution components.
        void setTolerances(size_t nr, const doublereal* rtol,
            size_t na, const doublereal* atol, int ts = 0);

        /// set the error tolerances for solution component \a n.
        void setTolerances(size_t n, doublereal rtol, doublereal atol, int ts = 0);

        //added by Karl Meredith
        /// set scalar error tolerances. All solution components will
        /// have the same relative and absolute error tolerances.
        void setTolerances(doublereal rtol, doublereal atol,int ts=0);

        //added by Karl Meredith
        void setTolerancesTS(doublereal rtol, doublereal atol);

        //added by Karl Meredith
        void setTolerancesSS(doublereal rtol, doublereal atol);

        /// Relative tolerance of the nth component.
        doublereal rtol(size_t n) { return (m_rdt == 0.0 ? m_rtol_ss[n] : m_rtol_ts[n]); }

        /// Absolute tolerance of the nth component.
        doublereal atol(size_t n) { return (m_rdt == 0.0 ? m_atol_ss[n] : m_atol_ts[n]); }

        /// Upper bound on the nth component.
        doublereal upperBound(size_t n) const { return m_max[n]; }

        /// Lower bound on the nth component
        doublereal lowerBound(size_t n) const { return m_min[n]; }


        /**
         * Prepare to do time stepping with time step dt. Copy the
         * internally-stored solution at the last time step to array
         * x0.
         */
        void initTimeInteg(doublereal dt, const doublereal* x0) {
          std::copy(x0 + loc(), x0 + loc() + size(), m_slast.begin());
            m_rdt = 1.0/dt;
        }

        /**
         * Prepare to solve the steady-state problem.
         * Set the internally-stored reciprocal of the time step to 0,0
         */
        void setSteadyMode() { m_rdt = 0.0; }

        /// True if in steady-state mode
        bool steady() { return (m_rdt == 0.0); }

        /// True if not in steady-state mode
        bool transient() { return (m_rdt != 0.0); }

        /**
         * Set this if something has changed in the governing
         * equations (e.g. the value of a constant has been changed,
         * so that the last-computed Jacobian is no longer valid.
         * Note: see file OneDim.cpp for the implementation of this method.
         */
        void needJacUpdate();

        /**
         * Evaluate the steady-state residual at all points, even if in
         * transient mode. Used only to print diagnostic output.
         */
        void evalss(doublereal* x, doublereal* r, integer* mask) {
            eval(-1,x,r,mask,0.0);
        }

        //! Evaluate the residual function at point j. If j < 0,
        //! evaluate the residual function at all points.
        /*!
         *   @param j   Grid point j
         *   @param x   Soln vector. This is the input.
         *   @param r   residual this is the output.
         */ 
        virtual void eval(size_t j, doublereal* x, doublereal* r,
            integer* mask, doublereal rdt=0.0);

        virtual doublereal residual(doublereal* x, size_t n, size_t j) {
            throw CanteraError("Domain1D::residual","residual function must be overloaded in derived class "+id());
        }

        int timeDerivativeFlag(size_t n) { return m_td[n];}
        void setAlgebraic(size_t n) { m_td[n] = 0; }

        /**
         * Does nothing.
         */
        virtual void update(doublereal* x) {}

        doublereal time() const { return m_time;}
        void incrementTime(doublereal dt) { m_time += dt; }
        size_t index(size_t n, size_t j) const { return m_nv*j + n; }
        doublereal value(const doublereal* x, size_t n, size_t j) const {
            return x[index(n,j)];
        }

        virtual void setJac(MultiJac* jac){}
        virtual void save(XML_Node& o, doublereal* sol) {
            throw CanteraError("Domain1D::save","base class method called");
        }

        size_t size() const { return m_nv*m_points; }

        /**
         * Find the index of the first grid point in this domain, and
         * the start of its variables in the global solution vector.
         */
        void locate() {

            if (m_left) {
                // there is a domain on the left, so the first grid point
                // in this domain is one more than the last one on the left
                m_jstart = m_left->lastPoint() + 1;

                // the starting location in the solution vector
                m_iloc = m_left->loc() + m_left->size();
            }
            else {
                // this is the left-most domain
                m_jstart = 0;
                m_iloc = 0;
            }
            // if there is a domain to the right of this one, then
            // repeat this for it
            if (m_right) m_right->locate();
        }

        /**
         * Location of the start of the local solution vector in the global
         * solution vector,
         */
        virtual size_t loc(size_t j = 0) const { return m_iloc; }

        /**
         * The index of the first (i.e., left-most) grid point
         * belonging to this domain.
         */
        size_t firstPoint() const { return m_jstart; }

        /**
         * The index of the last (i.e., right-most) grid point
         * belonging to this domain.
         */
        size_t lastPoint() const { return m_jstart + m_points - 1; }

        /**
         * Set the left neighbor to domain 'left.' Method 'locate' is
         * called to update the global positions of this domain and
         * all those to its right.
         */
        void linkLeft(Domain1D* left) {
            m_left = left;
            locate();
        }

        /**
         * Set the right neighbor to domain 'right.'
         */
        void linkRight(Domain1D* right) { m_right = right; }

        /**
         * Append domain 'right' to this one, and update all links.
         */
        void append(Domain1D* right) {
            linkRight(right);
            right->linkLeft(this);
        }

        /**
         * Return a pointer to the left neighbor.
         */
        Domain1D* left() const { return m_left; }

        /**
         * Return a pointer to the right neighbor.
         */
        Domain1D* right() const { return m_right; }

        /**
         * Value of component n at point j in the previous solution.
         */
        double prevSoln(size_t n, size_t j) const {
            return m_slast[m_nv*j + n];
        }

        /**
         * Specify an identifying tag for this domain.
         */
        void setID(const std::string& s) {m_id = s;}

        std::string id() {
            if (m_id != "") return m_id;
            else return std::string("domain ") + int2str(int(m_index));
        }

        /**
         * Specify descriptive text for this domain.
         */
        void setDesc(const std::string& s) {m_desc = s;}
        const std::string& desc() { return m_desc; }

        virtual void getTransientMask(integer* mask){}

        virtual void showSolution_s(std::ostream& s, const doublereal* x) {}
        virtual void showSolution(const doublereal* x);

        virtual void restore(const XML_Node& dom, doublereal* soln) {}

        doublereal z(size_t jlocal) const {
            return m_z[jlocal];
        }
        doublereal zmin() const { return m_z[0]; }
        doublereal zmax() const { return m_z[m_points - 1]; }


        void setProfile(std::string name, doublereal* values, doublereal* soln) {
            for (size_t n = 0; n < m_nv; n++) {
                if (name == componentName(n)) {
                    for (size_t j = 0; j < m_points; j++) {
                        soln[index(n, j) + m_iloc] = values[j];
                    }
                    return;
                }
            }
            throw CanteraError("Domain1D::setProfile",
                "unknown component: "+name);
        }

        vector_fp& grid() { return m_z; }
        const vector_fp& grid() const { return m_z; }
        doublereal grid(size_t point) { return m_z[point]; }

        virtual void setupGrid(size_t n, const doublereal* z);

        void setGrid(size_t n, const doublereal* z);

        /**
         * Writes some or all initial solution values into the global
         * solution array, beginning at the location pointed to by
         * x. This method is called by the Sim1D constructor, and
         * allows default values or ones that have been set locally
         * prior to installing this domain into the container to be
         * written to the global solution vector.
         */
        virtual void _getInitialSoln(doublereal* x);

        /**
         * Initial value of solution component \a n at grid point \a j.
         */
        virtual doublereal initialValue(size_t n, size_t j);

        /**
         * In some cases, a domain may need to set parameters that
         * depend on the initial solution estimate. In such cases, the
         * parameters may be set in method _finalize. This method is
         * called just before the Newton solver is called, and the x
         * array is guaranteed to be the local solution vector for
         * this domain that will be used as the initial guess. If no
         * such parameters need to be set, then method _finalize does
         * not need to be overloaded.
         */
        virtual void _finalize(const doublereal* x) {}

        //added by Karl Meredith
        doublereal m_zfixed;
        doublereal m_tfixed;

        bool m_adiabatic;

    protected:

        doublereal m_rdt;
        size_t m_nv;
        size_t m_points;
        vector_fp m_slast;
        doublereal m_time;
        vector_fp m_max;
        vector_fp m_min;
        vector_fp m_rtol_ss, m_rtol_ts;
        vector_fp m_atol_ss, m_atol_ts;
        vector_fp m_z;
        OneDim* m_container;
        size_t m_index;
        int m_type;

        //! Starting location within the solution vector for unknowns
        //! that correspond to this domain
        /*!
         * Remember there may be multiple domains associated with 
         * this problem
         */
        size_t m_iloc;

        size_t m_jstart;

        Domain1D *m_left, *m_right;
        std::string m_id, m_desc;
        Refiner* m_refiner;
        vector_int m_td;
        std::vector<std::string> m_name;
        int m_bw;

    private:

    };
>>>>>>> 8f5c6f4d
}

#endif<|MERGE_RESOLUTION|>--- conflicted
+++ resolved
@@ -43,7 +43,7 @@
      * @param nv      Number of variables at each grid point.
      * @param points  Number of grid points.
      */
-    Domain1D(int nv=1, int points=1,
+        Domain1D(size_t nv=1, size_t points=1,
 	     doublereal time = 0.0) :
       m_rdt(0.0),
       m_time(time),
@@ -68,7 +68,7 @@
     /**
      * The left-to-right location of this domain.
      */
-    const int domainIndex() { return m_index; }
+        const size_t domainIndex() { return m_index; }
 
     /**
      * True if the domain is a connector domain.
@@ -84,7 +84,7 @@
      * Specify the container object for this domain, and the
      * position of this domain in the list.
      */
-    void setContainer(OneDim* c, int index){
+        void setContainer(OneDim* c, size_t index){
       m_container = c;
       m_index = index;
     }
@@ -113,7 +113,7 @@
      * method setBandwidth to specify the bandwidth before passing
      * this domain to the Sim1D or OneDim constructor.
      */
-    int bandwidth() { return m_bw; }
+        size_t bandwidth() { return m_bw; }
 
     /**
      * Initialize. This method is called by OneDim::init() for
@@ -130,7 +130,7 @@
      * This method is virtual so that subclasses can perform other
      * actions required to resize the domain.
      */
-    virtual void resize(int nv, int np) {
+        virtual void resize(size_t nv, size_t np) {
       // if the number of components is being changed, then a
       // new grid refiner is required.
       if (nv != m_nv || !m_refiner) {
@@ -157,29 +157,29 @@
     Refiner& refiner() { return *m_refiner; }
 
     /// Number of components at each grid point.
-    int nComponents() const { return m_nv; }
+        size_t nComponents() const { return m_nv; }
 
     /// Number of grid points in this domain.
-    int nPoints() const { return m_points; }
+        size_t nPoints() const { return m_points; }
 
     /// Name of the nth component. May be overloaded.
-    virtual std::string componentName(int n) const {
+        virtual std::string componentName(size_t n) const {
       if (m_name[n] != "") return m_name[n];
-      else return "component " + int2str(n);
-    }
-
-    void setComponentName(int n, std::string name) {
+            else return "component " + int2str(int(n));
+    }
+
+        void setComponentName(size_t n, std::string name) {
       m_name[n] = name;
     }
 
-    void setComponentType(int n, int ctype) {
+        void setComponentType(size_t n, int ctype) {
       if (ctype == 0) setAlgebraic(n);
     }
 
     /// index of component with name \a name.
-    int componentIndex(std::string name) const {
-      int nc = nComponents();
-      for (int n = 0; n < nc; n++) {
+        size_t componentIndex(std::string name) const {
+          size_t nc = nComponents();
+            for (size_t n = 0; n < nc; n++) {
 	if (name == componentName(n)) return n;
       }
       throw CanteraError("Domain1D::componentIndex",
@@ -189,27 +189,27 @@
     /**
      * Set the lower and upper bounds for each solution component.
      */
-    void setBounds(int nl, const doublereal* lower,
-		   int nu, const doublereal* upper) {
+        void setBounds(size_t nl, const doublereal* lower,
+            size_t nu, const doublereal* upper) {
       if (nl < m_nv || nu < m_nv)
 	throw CanteraError("Domain1D::setBounds",
 			   "wrong array size for solution bounds. "
-			   "Size should be at least "+int2str(m_nv));
+                    "Size should be at least "+int2str(int(m_nv)));
       std::copy(upper, upper + m_nv, m_max.begin());
       std::copy(lower, lower + m_nv, m_min.begin());
     }
 
-    void setBounds(int n, doublereal lower, doublereal upper) {
+        void setBounds(size_t n, doublereal lower, doublereal upper) {
       m_min[n] = lower;
       m_max[n] = upper;
     }
 
     /// set the error tolerances for all solution components.
-    void setTolerances(int nr, const doublereal* rtol,
-		       int na, const doublereal* atol, int ts = 0);
+        void setTolerances(size_t nr, const doublereal* rtol,
+            size_t na, const doublereal* atol, int ts = 0);
 
     /// set the error tolerances for solution component \a n.
-    void setTolerances(int n, doublereal rtol, doublereal atol, int ts = 0);
+        void setTolerances(size_t n, doublereal rtol, doublereal atol, int ts = 0);
 
     //added by Karl Meredith
     /// set scalar error tolerances. All solution components will
@@ -223,16 +223,16 @@
     void setTolerancesSS(doublereal rtol, doublereal atol);
 
     /// Relative tolerance of the nth component.
-    doublereal rtol(int n) { return (m_rdt == 0.0 ? m_rtol_ss[n] : m_rtol_ts[n]); }
+        doublereal rtol(size_t n) { return (m_rdt == 0.0 ? m_rtol_ss[n] : m_rtol_ts[n]); }
 
     /// Absolute tolerance of the nth component.
-    doublereal atol(int n) { return (m_rdt == 0.0 ? m_atol_ss[n] : m_atol_ts[n]); }
+        doublereal atol(size_t n) { return (m_rdt == 0.0 ? m_atol_ss[n] : m_atol_ts[n]); }
 
     /// Upper bound on the nth component.
-    doublereal upperBound(int n) const { return m_max[n]; }
+        doublereal upperBound(size_t n) const { return m_max[n]; }
 
     /// Lower bound on the nth component
-    doublereal lowerBound(int n) const { return m_min[n]; }
+        doublereal lowerBound(size_t n) const { return m_min[n]; }
 
 
     /**
@@ -280,15 +280,15 @@
      *   @param x   Soln vector. This is the input.
      *   @param r   residual this is the output.
      */ 
-    virtual void eval(int j, doublereal* x, doublereal* r,
+        virtual void eval(size_t j, doublereal* x, doublereal* r,
 		      integer* mask, doublereal rdt=0.0);
 
-    virtual doublereal residual(doublereal* x, int n, int j) {
+        virtual doublereal residual(doublereal* x, size_t n, size_t j) {
       throw CanteraError("Domain1D::residual","residual function must be overloaded in derived class "+id());
     }
 
-    int timeDerivativeFlag(int n) { return m_td[n];}
-    void setAlgebraic(int n) { m_td[n] = 0; }
+        int timeDerivativeFlag(size_t n) { return m_td[n];}
+        void setAlgebraic(size_t n) { m_td[n] = 0; }
 
     /**
      * Does nothing.
@@ -297,8 +297,8 @@
 
     doublereal time() const { return m_time;}
     void incrementTime(doublereal dt) { m_time += dt; }
-    size_t index(int n, int j) const { return m_nv*j + n; }
-    doublereal value(const doublereal* x, int n, int j) const {
+        size_t index(size_t n, size_t j) const { return m_nv*j + n; }
+        doublereal value(const doublereal* x, size_t n, size_t j) const {
       return x[index(n,j)];
     }
 
@@ -319,10 +319,9 @@
       throw CanteraError("Domain1D::save","base class method called");
     }
 
-    int size() const { return m_nv*m_points; }
-
-    /**
-<<<<<<< HEAD
+        size_t size() const { return m_nv*m_points; }
+
+    /**
      * Find the index of the first grid point in this domain, and
      * the start of its variables in the global solution vector.
      */
@@ -350,19 +349,19 @@
      * Location of the start of the local solution vector in the global
      * solution vector,
      */
-    virtual int loc(int j = 0) const { return m_iloc; }
+        virtual size_t loc(size_t j = 0) const { return m_iloc; }
 
     /**
      * The index of the first (i.e., left-most) grid point
      * belonging to this domain.
      */
-    int firstPoint() const { return m_jstart; }
+        size_t firstPoint() const { return m_jstart; }
 
     /**
      * The index of the last (i.e., right-most) grid point
      * belonging to this domain.
      */
-    int lastPoint() const { return m_jstart + m_points - 1; }
+        size_t lastPoint() const { return m_jstart + m_points - 1; }
 
     /**
      * Set the left neighbor to domain 'left.' Method 'locate' is
@@ -400,7 +399,7 @@
     /**
      * Value of component n at point j in the previous solution.
      */
-    double prevSoln(int n, int j) const {
+        double prevSoln(size_t n, size_t j) const {
       return m_slast[m_nv*j + n];
     }
 
@@ -413,7 +412,7 @@
       if (m_id != "") 
         return m_id;
       else 
-        return std::string("domain ") + int2str(m_index);
+          return std::string("domain ") + int2str(int(m_index));
     }
 
     /**
@@ -429,7 +428,7 @@
 
     virtual void restore(const XML_Node& dom, doublereal* soln) {}
 
-    doublereal z(int jlocal) const {
+        doublereal z(size_t jlocal) const {
       return m_z[jlocal];
     }
     doublereal zmin() const { return m_z[0]; }
@@ -437,10 +436,9 @@
 
 
     void setProfile(std::string name, doublereal* values, doublereal* soln) {
-      int n, j;
-      for (n = 0; n < m_nv; n++) {
+            for (size_t n = 0; n < m_nv; n++) {
 	if (name == componentName(n)) {
-	  for (j = 0; j < m_points; j++) {
+                    for (size_t j = 0; j < m_points; j++) {
 	    soln[index(n, j) + m_iloc] = values[j];
 	  }
 	  return;
@@ -452,11 +450,11 @@
 
     vector_fp& grid() { return m_z; }
     const vector_fp& grid() const { return m_z; }
-    doublereal grid(int point) { return m_z[point]; }
-
-    virtual void setupGrid(int n, const doublereal* z);
-
-    void setGrid(int n, const doublereal* z);
+        doublereal grid(size_t point) { return m_z[point]; }
+
+        virtual void setupGrid(size_t n, const doublereal* z);
+
+        void setGrid(size_t n, const doublereal* z);
 
     /**
      * Writes some or all initial solution values into the global
@@ -471,7 +469,7 @@
     /**
      * Initial value of solution component \a n at grid point \a j.
      */
-    virtual doublereal initialValue(int n, int j);
+        virtual doublereal initialValue(size_t n, size_t j);
 
     /**
      * In some cases, a domain may need to set parameters that
@@ -494,8 +492,8 @@
   protected:
 
     doublereal m_rdt;
-    int m_nv;
-    int m_points;
+        size_t m_nv;
+        size_t m_points;
     vector_fp m_slast;
     doublereal m_time;
     vector_fp m_max;
@@ -504,7 +502,7 @@
     vector_fp m_atol_ss, m_atol_ts;
     vector_fp m_z;
     OneDim* m_container;
-    int m_index;
+        size_t m_index;
     int m_type;
 
     //! Starting location within the solution vector for unknowns
@@ -513,9 +511,9 @@
      * Remember there may be multiple domains associated with 
      * this problem
      */
-    int m_iloc;
-
-    int m_jstart;
+        size_t m_iloc;
+
+        size_t m_jstart;
 
     Domain1D *m_left, *m_right;
  
@@ -530,486 +528,6 @@
   private:
 
   };
-=======
-     * Base class for one-dimensional domains.
-     */
-    class Domain1D {
-    public:
-
-        /**
-         * Constructor.
-         * @param nv      Number of variables at each grid point.
-         * @param points  Number of grid points.
-         */
-        Domain1D(size_t nv=1, size_t points=1,
-            doublereal time = 0.0) :
-            m_rdt(0.0),
-            m_time(time),
-            m_container(0),
-            m_index(-1),
-            m_type(0),
-            m_iloc(0),
-            m_jstart(0),
-            m_left(0),
-            m_right(0),
-            m_id("-"), m_desc("-"),
-            m_refiner(0), m_bw(-1) {
-            resize(nv, points);
-        }
-
-        /// Destructor. Does nothing
-        virtual ~Domain1D(){ delete m_refiner; }
-
-        /// Domain type flag.
-        const int domainType() { return m_type; }
-
-        /**
-         * The left-to-right location of this domain.
-         */
-        const size_t domainIndex() { return m_index; }
-
-        /**
-         * True if the domain is a connector domain.
-         */
-        bool isConnector() { return (m_type >= cConnectorType); }
-
-        /**
-         * The container holding this domain.
-         */
-        const OneDim& container() const { return *m_container; }
-
-        /**
-         * Specify the container object for this domain, and the
-         * position of this domain in the list.
-         */
-        void setContainer(OneDim* c, size_t index){
-            m_container = c;
-            m_index = index;
-        }
-
-        /*
-         * Set the Jacobian bandwidth. See the discussion of method bandwidth. 
-         */
-        void setBandwidth(int bw = -1) {
-            m_bw = bw;
-        }
-
-        /**
-         * Set the Jacobian bandwith for this domain.  When class
-         * OneDim computes the bandwidth of the overall multi-domain
-         * problem (in OneDim::resize()), it calls this method for the
-         * bandwidth of each domain. If setBandwidth has not been
-         * called, then a negative bandwidth is returned, in which
-         * case OneDim assumes that this domain is dense -- that is,
-         * at each point, all components depend on the value of all
-         * other components at that point. In this case, the bandwidth
-         * is bw = 2*nComponents() - 1. However, if this domain
-         * contains some components that are uncoupled from other
-         * components at the same point, then this default bandwidth
-         * may greatly overestimate the true bandwidth, with a
-         * substantial penalty in performance. For such domains, use
-         * method setBandwidth to specify the bandwidth before passing
-         * this domain to the Sim1D or OneDim constructor.
-         */
-        size_t bandwidth() { return m_bw; }
-
-        /**
-         * Initialize. This method is called by OneDim::init() for
-         * each domain once at the beginning of a simulation. Base
-         * class method does nothing, but may be overloaded.
-         */
-        virtual void init(){  }
-
-        virtual void setInitialState(doublereal* xlocal = 0){}
-        virtual void setState(int point, const doublereal* state, doublereal* x) {}
-
-        /**
-         * Resize the domain to have nv components and np grid points.
-         * This method is virtual so that subclasses can perform other
-         * actions required to resize the domain.
-         */
-        virtual void resize(size_t nv, size_t np) {
-            // if the number of components is being changed, then a
-            // new grid refiner is required.
-            if (nv != m_nv || !m_refiner) {
-                m_nv = nv;
-                delete m_refiner;
-                m_refiner = new Refiner(*this);
-            }
-            m_nv = nv;
-            m_td.resize(m_nv, 1);
-            m_name.resize(m_nv,"");
-            m_max.resize(m_nv, 0.0);
-            m_min.resize(m_nv, 0.0);
-            m_rtol_ss.resize(m_nv, 1.0e-8);
-            m_atol_ss.resize(m_nv, 1.0e-15);
-            m_rtol_ts.resize(m_nv, 1.0e-8);
-            m_atol_ts.resize(m_nv, 1.0e-15);
-            m_points = np;
-            m_z.resize(np, 0.0);
-            m_slast.resize(m_nv * m_points, 0.0);
-            locate();
-        }
-
-        /// Return a reference to the grid refiner.
-        Refiner& refiner() { return *m_refiner; }
-
-        /// Number of components at each grid point.
-        size_t nComponents() const { return m_nv; }
-
-        /// Number of grid points in this domain.
-        size_t nPoints() const { return m_points; }
-
-        /// Name of the nth component. May be overloaded.
-        virtual std::string componentName(size_t n) const {
-            if (m_name[n] != "") return m_name[n];
-            else return "component " + int2str(int(n));
-        }
-
-        void setComponentName(size_t n, std::string name) {
-            m_name[n] = name;
-        }
-
-        void setComponentType(size_t n, int ctype) {
-            if (ctype == 0) setAlgebraic(n);
-        }
-
-        /// index of component with name \a name.
-        size_t componentIndex(std::string name) const {
-          size_t nc = nComponents();
-            for (size_t n = 0; n < nc; n++) {
-                if (name == componentName(n)) return n;
-            }
-            throw CanteraError("Domain1D::componentIndex",
-                "no component named "+name);
-        }
-
-        /**
-         * Set the lower and upper bounds for each solution component.
-         */
-        void setBounds(size_t nl, const doublereal* lower,
-            size_t nu, const doublereal* upper) {
-            if (nl < m_nv || nu < m_nv)
-                throw CanteraError("Domain1D::setBounds",
-                    "wrong array size for solution bounds. "
-                    "Size should be at least "+int2str(int(m_nv)));
-            std::copy(upper, upper + m_nv, m_max.begin());
-            std::copy(lower, lower + m_nv, m_min.begin());
-        }
-
-        void setBounds(size_t n, doublereal lower, doublereal upper) {
-            m_min[n] = lower;
-            m_max[n] = upper;
-        }
-
-        /// set the error tolerances for all solution components.
-        void setTolerances(size_t nr, const doublereal* rtol,
-            size_t na, const doublereal* atol, int ts = 0);
-
-        /// set the error tolerances for solution component \a n.
-        void setTolerances(size_t n, doublereal rtol, doublereal atol, int ts = 0);
-
-        //added by Karl Meredith
-        /// set scalar error tolerances. All solution components will
-        /// have the same relative and absolute error tolerances.
-        void setTolerances(doublereal rtol, doublereal atol,int ts=0);
-
-        //added by Karl Meredith
-        void setTolerancesTS(doublereal rtol, doublereal atol);
-
-        //added by Karl Meredith
-        void setTolerancesSS(doublereal rtol, doublereal atol);
-
-        /// Relative tolerance of the nth component.
-        doublereal rtol(size_t n) { return (m_rdt == 0.0 ? m_rtol_ss[n] : m_rtol_ts[n]); }
-
-        /// Absolute tolerance of the nth component.
-        doublereal atol(size_t n) { return (m_rdt == 0.0 ? m_atol_ss[n] : m_atol_ts[n]); }
-
-        /// Upper bound on the nth component.
-        doublereal upperBound(size_t n) const { return m_max[n]; }
-
-        /// Lower bound on the nth component
-        doublereal lowerBound(size_t n) const { return m_min[n]; }
-
-
-        /**
-         * Prepare to do time stepping with time step dt. Copy the
-         * internally-stored solution at the last time step to array
-         * x0.
-         */
-        void initTimeInteg(doublereal dt, const doublereal* x0) {
-          std::copy(x0 + loc(), x0 + loc() + size(), m_slast.begin());
-            m_rdt = 1.0/dt;
-        }
-
-        /**
-         * Prepare to solve the steady-state problem.
-         * Set the internally-stored reciprocal of the time step to 0,0
-         */
-        void setSteadyMode() { m_rdt = 0.0; }
-
-        /// True if in steady-state mode
-        bool steady() { return (m_rdt == 0.0); }
-
-        /// True if not in steady-state mode
-        bool transient() { return (m_rdt != 0.0); }
-
-        /**
-         * Set this if something has changed in the governing
-         * equations (e.g. the value of a constant has been changed,
-         * so that the last-computed Jacobian is no longer valid.
-         * Note: see file OneDim.cpp for the implementation of this method.
-         */
-        void needJacUpdate();
-
-        /**
-         * Evaluate the steady-state residual at all points, even if in
-         * transient mode. Used only to print diagnostic output.
-         */
-        void evalss(doublereal* x, doublereal* r, integer* mask) {
-            eval(-1,x,r,mask,0.0);
-        }
-
-        //! Evaluate the residual function at point j. If j < 0,
-        //! evaluate the residual function at all points.
-        /*!
-         *   @param j   Grid point j
-         *   @param x   Soln vector. This is the input.
-         *   @param r   residual this is the output.
-         */ 
-        virtual void eval(size_t j, doublereal* x, doublereal* r,
-            integer* mask, doublereal rdt=0.0);
-
-        virtual doublereal residual(doublereal* x, size_t n, size_t j) {
-            throw CanteraError("Domain1D::residual","residual function must be overloaded in derived class "+id());
-        }
-
-        int timeDerivativeFlag(size_t n) { return m_td[n];}
-        void setAlgebraic(size_t n) { m_td[n] = 0; }
-
-        /**
-         * Does nothing.
-         */
-        virtual void update(doublereal* x) {}
-
-        doublereal time() const { return m_time;}
-        void incrementTime(doublereal dt) { m_time += dt; }
-        size_t index(size_t n, size_t j) const { return m_nv*j + n; }
-        doublereal value(const doublereal* x, size_t n, size_t j) const {
-            return x[index(n,j)];
-        }
-
-        virtual void setJac(MultiJac* jac){}
-        virtual void save(XML_Node& o, doublereal* sol) {
-            throw CanteraError("Domain1D::save","base class method called");
-        }
-
-        size_t size() const { return m_nv*m_points; }
-
-        /**
-         * Find the index of the first grid point in this domain, and
-         * the start of its variables in the global solution vector.
-         */
-        void locate() {
-
-            if (m_left) {
-                // there is a domain on the left, so the first grid point
-                // in this domain is one more than the last one on the left
-                m_jstart = m_left->lastPoint() + 1;
-
-                // the starting location in the solution vector
-                m_iloc = m_left->loc() + m_left->size();
-            }
-            else {
-                // this is the left-most domain
-                m_jstart = 0;
-                m_iloc = 0;
-            }
-            // if there is a domain to the right of this one, then
-            // repeat this for it
-            if (m_right) m_right->locate();
-        }
-
-        /**
-         * Location of the start of the local solution vector in the global
-         * solution vector,
-         */
-        virtual size_t loc(size_t j = 0) const { return m_iloc; }
-
-        /**
-         * The index of the first (i.e., left-most) grid point
-         * belonging to this domain.
-         */
-        size_t firstPoint() const { return m_jstart; }
-
-        /**
-         * The index of the last (i.e., right-most) grid point
-         * belonging to this domain.
-         */
-        size_t lastPoint() const { return m_jstart + m_points - 1; }
-
-        /**
-         * Set the left neighbor to domain 'left.' Method 'locate' is
-         * called to update the global positions of this domain and
-         * all those to its right.
-         */
-        void linkLeft(Domain1D* left) {
-            m_left = left;
-            locate();
-        }
-
-        /**
-         * Set the right neighbor to domain 'right.'
-         */
-        void linkRight(Domain1D* right) { m_right = right; }
-
-        /**
-         * Append domain 'right' to this one, and update all links.
-         */
-        void append(Domain1D* right) {
-            linkRight(right);
-            right->linkLeft(this);
-        }
-
-        /**
-         * Return a pointer to the left neighbor.
-         */
-        Domain1D* left() const { return m_left; }
-
-        /**
-         * Return a pointer to the right neighbor.
-         */
-        Domain1D* right() const { return m_right; }
-
-        /**
-         * Value of component n at point j in the previous solution.
-         */
-        double prevSoln(size_t n, size_t j) const {
-            return m_slast[m_nv*j + n];
-        }
-
-        /**
-         * Specify an identifying tag for this domain.
-         */
-        void setID(const std::string& s) {m_id = s;}
-
-        std::string id() {
-            if (m_id != "") return m_id;
-            else return std::string("domain ") + int2str(int(m_index));
-        }
-
-        /**
-         * Specify descriptive text for this domain.
-         */
-        void setDesc(const std::string& s) {m_desc = s;}
-        const std::string& desc() { return m_desc; }
-
-        virtual void getTransientMask(integer* mask){}
-
-        virtual void showSolution_s(std::ostream& s, const doublereal* x) {}
-        virtual void showSolution(const doublereal* x);
-
-        virtual void restore(const XML_Node& dom, doublereal* soln) {}
-
-        doublereal z(size_t jlocal) const {
-            return m_z[jlocal];
-        }
-        doublereal zmin() const { return m_z[0]; }
-        doublereal zmax() const { return m_z[m_points - 1]; }
-
-
-        void setProfile(std::string name, doublereal* values, doublereal* soln) {
-            for (size_t n = 0; n < m_nv; n++) {
-                if (name == componentName(n)) {
-                    for (size_t j = 0; j < m_points; j++) {
-                        soln[index(n, j) + m_iloc] = values[j];
-                    }
-                    return;
-                }
-            }
-            throw CanteraError("Domain1D::setProfile",
-                "unknown component: "+name);
-        }
-
-        vector_fp& grid() { return m_z; }
-        const vector_fp& grid() const { return m_z; }
-        doublereal grid(size_t point) { return m_z[point]; }
-
-        virtual void setupGrid(size_t n, const doublereal* z);
-
-        void setGrid(size_t n, const doublereal* z);
-
-        /**
-         * Writes some or all initial solution values into the global
-         * solution array, beginning at the location pointed to by
-         * x. This method is called by the Sim1D constructor, and
-         * allows default values or ones that have been set locally
-         * prior to installing this domain into the container to be
-         * written to the global solution vector.
-         */
-        virtual void _getInitialSoln(doublereal* x);
-
-        /**
-         * Initial value of solution component \a n at grid point \a j.
-         */
-        virtual doublereal initialValue(size_t n, size_t j);
-
-        /**
-         * In some cases, a domain may need to set parameters that
-         * depend on the initial solution estimate. In such cases, the
-         * parameters may be set in method _finalize. This method is
-         * called just before the Newton solver is called, and the x
-         * array is guaranteed to be the local solution vector for
-         * this domain that will be used as the initial guess. If no
-         * such parameters need to be set, then method _finalize does
-         * not need to be overloaded.
-         */
-        virtual void _finalize(const doublereal* x) {}
-
-        //added by Karl Meredith
-        doublereal m_zfixed;
-        doublereal m_tfixed;
-
-        bool m_adiabatic;
-
-    protected:
-
-        doublereal m_rdt;
-        size_t m_nv;
-        size_t m_points;
-        vector_fp m_slast;
-        doublereal m_time;
-        vector_fp m_max;
-        vector_fp m_min;
-        vector_fp m_rtol_ss, m_rtol_ts;
-        vector_fp m_atol_ss, m_atol_ts;
-        vector_fp m_z;
-        OneDim* m_container;
-        size_t m_index;
-        int m_type;
-
-        //! Starting location within the solution vector for unknowns
-        //! that correspond to this domain
-        /*!
-         * Remember there may be multiple domains associated with 
-         * this problem
-         */
-        size_t m_iloc;
-
-        size_t m_jstart;
-
-        Domain1D *m_left, *m_right;
-        std::string m_id, m_desc;
-        Refiner* m_refiner;
-        vector_int m_td;
-        std::vector<std::string> m_name;
-        int m_bw;
-
-    private:
-
-    };
->>>>>>> 8f5c6f4d
 }
 
 #endif