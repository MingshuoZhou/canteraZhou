/**
 *  @file vcs_MultiPhaseEquil.cpp
 *    Driver routine for the VCSnonideal equilibrium solver package
 */
/*
 * Copywrite (2006) Sandia Corporation. Under the terms of
 * Contract DE-AC04-94AL85000 with Sandia Corporation, the
 * U.S. Government retains certain rights in this software.
 */

#include "vcs_MultiPhaseEquil.h"
#include "vcs_prob.h"
#include "vcs_internal.h"
#include "vcs_VolPhase.h"
#include "vcs_species_thermo.h"
#include "vcs_SpeciesProperties.h"
#include "vcs_VolPhase.h"

#include "vcs_solve.h"

#include "ct_defs.h"
#include "mix_defs.h"
#include "clockWC.h"
#include "ThermoPhase.h"
#include "speciesThermoTypes.h"
#ifdef WITH_IDEAL_SOLUTIONS
#include "IdealSolidSolnPhase.h"
#endif
#ifdef WITH_ELECTROLYTES
#include "IdealMolalSoln.h"
#endif
#include "ChemEquil.h"

#include <string>
#include <vector>

using namespace Cantera;
using namespace std;
//using namespace VCSnonideal;

namespace VCSnonideal {
  //====================================================================================================================

  vcs_MultiPhaseEquil::vcs_MultiPhaseEquil() :
    m_vprob(0),
    m_mix(0),
    m_printLvl(0),
    m_vsolvePtr(0)
  {
  }
  //====================================================================================================================
  vcs_MultiPhaseEquil::vcs_MultiPhaseEquil(mix_t* mix, int printLvl) :
    m_vprob(0),
    m_mix(0),
    m_printLvl(printLvl),
    m_vsolvePtr(0)
  {
    /*
     * Create a VCS_PROB object that describes the equilibrium problem.
     * The constructor just mallocs the necessary objects and sizes them.
     */
    m_vprob = new VCS_PROB(mix->nSpecies(),
		           mix->nElements(),
		           mix->nPhases());
    m_mix = mix;
    m_vprob->m_printLvl = m_printLvl;
    /*
     *  Work out the details of the VCS_VPROB construction and
     *  Transfer the current problem to VCS_PROB object
     */
    int res = vcs_Cantera_to_vprob(mix, m_vprob);
    if (res != 0) {
      plogf("problems\n");
   }
  }

  vcs_MultiPhaseEquil::~vcs_MultiPhaseEquil() {
    delete m_vprob;
    m_vprob = 0;
    if (m_vsolvePtr) {
      delete m_vsolvePtr;
      m_vsolvePtr = 0;
    }
  }
  //====================================================================================================================
  int vcs_MultiPhaseEquil::equilibrate_TV(int XY, doublereal xtarget,
					  int estimateEquil,
					  int printLvl, doublereal err, 
					  int maxsteps, int loglevel) {

    addLogEntry("problem type","fixed T, V");
    //            doublereal dt = 1.0e3;
    doublereal Vtarget = m_mix->volume();
    doublereal dVdP;
    if ((XY != TV) && (XY != HV) && (XY != UV) && (XY != SV)) {
      throw CanteraError("vcs_MultiPhaseEquil::equilibrate_TV",
			 "Wrong XY flag:" + int2str(XY));
    }
    int maxiter = 100;
    int iSuccess = 0;
    int innerXY;
    double Pnow;
    if (XY == TV) {
      m_mix->setTemperature(xtarget);
    }
    double Pnew;
    int strt = estimateEquil;
    double P1 = 0.0;
    double V1 = 0.0;
    double V2 = 0.0;
    double P2 = 0.0;
    doublereal Tlow = 0.5 * m_mix->minTemp();;
    doublereal Thigh = 2.0 * m_mix->maxTemp();
    doublereal Vnow, Verr;
    int printLvlSub = MAX(0, printLvl - 1);
    for (int n = 0; n < maxiter; n++) {
      Pnow = m_mix->pressure();
  
      beginLogGroup("iteration "+int2str(n));
      switch(XY) {
      case TV:
	iSuccess = equilibrate_TP(strt, printLvlSub, err, maxsteps, loglevel); 
	break;
      case HV:
	innerXY = HP;
	iSuccess = equilibrate_HP(xtarget, innerXY, Tlow, Thigh, strt, 
				  printLvlSub, err, maxsteps, loglevel); 
	break;
      case UV:
	innerXY = UP;
	iSuccess = equilibrate_HP(xtarget, innerXY, Tlow, Thigh, strt, 
				  printLvlSub, err, maxsteps, loglevel); 
	break;
      case SV:
	innerXY = SP;
	iSuccess = equilibrate_SP(xtarget, Tlow, Thigh, strt, 
				  printLvlSub, err, maxsteps, loglevel); 
	break;
      default:
	break;
      }
      strt = false;
      Vnow = m_mix->volume();
      if (n == 0) {
	V2 = Vnow;
	P2 = Pnow;
      } else if (n == 1) {
	V1 = Vnow;
	P1 = Pnow;
      } else {
	P2 = P1;
	V2 = V1;
	P1 = Pnow;
	V1 = Vnow;
      }
      
      Verr = fabs((Vtarget - Vnow)/Vtarget);
      addLogEntry("P",fp2str(Pnow));
      addLogEntry("V rel error",fp2str(Verr));
      endLogGroup();
                
      if (Verr < err) {
	addLogEntry("P iterations",int2str(n));
	addLogEntry("Final P",fp2str(Pnow));
	addLogEntry("V rel error",fp2str(Verr));
	goto done;
      }
      // find dV/dP
      if (n > 1) {
	dVdP = (V2 - V1) / (P2 - P1);
	if (dVdP == 0.0) {
	  throw CanteraError("vcs_MultiPhase::equilibrate_TV",
			     "dVdP == 0.0");
	} else {
	  Pnew = Pnow + (Vtarget - Vnow) / dVdP; 
	  if (Pnew < 0.2 * Pnow) {
	    Pnew = 0.2 * Pnow;
	  }
	  if (Pnew > 3.0 * Pnow) {
	    Pnew = 3.0 * Pnow;
	  }
	}

      } else {
	m_mix->setPressure(Pnow*1.01);
	dVdP = (m_mix->volume() - Vnow)/(0.01*Pnow);
	Pnew = Pnow + 0.5*(Vtarget - Vnow)/dVdP;
	if (Pnew < 0.5* Pnow) {
	  Pnew = 0.5 * Pnow;
	}
	if (Pnew > 1.7 * Pnow) {
	  Pnew = 1.7 * Pnow;
	}

      }
      m_mix->setPressure(Pnew);
    }
    throw CanteraError("vcs_MultiPhase::equilibrate_TV",
		       "No convergence for V");

  done:;
    return iSuccess;
  }

  //====================================================================================================================
  int vcs_MultiPhaseEquil::equilibrate_HP(doublereal Htarget, 
					  int XY, double Tlow, double Thigh,
					  int estimateEquil,
					  int printLvl, doublereal err, 
					  int maxsteps, int loglevel) {
    int maxiter = 100;
    int iSuccess;
    if (XY != HP && XY != UP) {
      throw CanteraError("vcs_MultiPhaseEquil::equilibrate_HP",
			 "Wrong XP" + XY);
    }
    int strt = estimateEquil;
  
    // Lower bound on T. This will change as we progress in the calculation
    if (Tlow <= 0.0) {
      Tlow = 0.5 * m_mix->minTemp();
    }    
      // Upper bound on T. This will change as we progress in the calculation
    if (Thigh <= 0.0 || Thigh > 1.0E6) { 
      Thigh = 2.0 * m_mix->maxTemp();
    }
    addLogEntry("problem type","fixed H,P");
    addLogEntry("H target",fp2str(Htarget));

    doublereal cpb = 1.0, dT, dTa, dTmax, Tnew;
    doublereal Hnow;
    doublereal Hlow = Undef;
    doublereal Hhigh = Undef;
    doublereal Herr, HConvErr;
    doublereal Tnow = m_mix->temperature();
    int printLvlSub = MAX(printLvl - 1, 0);

    for (int n = 0; n < maxiter; n++) {


      // start with a loose error tolerance, but tighten it as we get 
      // close to the final temperature
      beginLogGroup("iteration "+int2str(n));

      try {
	Tnow = m_mix->temperature();
	iSuccess = equilibrate_TP(strt, printLvlSub, err, maxsteps, loglevel); 
	strt = 0;
	if (XY == UP) {
	  Hnow = m_mix->IntEnergy();
	} else {
	  Hnow = m_mix->enthalpy();
	}
	double pmoles[10];
	pmoles[0] = m_mix->phaseMoles(0);
	double Tmoles = pmoles[0];
	double HperMole = Hnow/Tmoles;
	if (printLvl > 0) {
	  plogf("T = %g, Hnow = %g ,Tmoles = %g,  HperMole = %g",
		Tnow, Hnow, Tmoles, HperMole);
	  plogendl();
	}

	// the equilibrium enthalpy monotonically increases with T; 
	// if the current value is below the target, then we know the
	// current temperature is too low. Set the lower bounds.


	if (Hnow < Htarget) {
	  if (Tnow > Tlow) {
	    Tlow = Tnow;
	    Hlow = Hnow;
	  }
	}
	// the current enthalpy is greater than the target; therefore the
	// current temperature is too high. Set the high bounds.
	else {
	  if (Tnow < Thigh) {
	    Thigh = Tnow;
	    Hhigh = Hnow;
	  }
	}
	if (Hlow != Undef && Hhigh != Undef) {
	  cpb = (Hhigh - Hlow)/(Thigh - Tlow);
	  dT = (Htarget - Hnow)/cpb;
	  dTa = fabs(dT);
	  dTmax = 0.5*fabs(Thigh - Tlow);
	  if (dTa > dTmax) dT *= dTmax/dTa;  
	}
	else {
	  Tnew = sqrt(Tlow*Thigh);
	  dT = Tnew - Tnow;
	  if (dT < -200.) dT = 200;
	  if (dT > 200.) dT = 200.;
	}
	double acpb = MAX(fabs(cpb), 1.0E-6);
	double denom = MAX(fabs(Htarget), acpb);
	Herr = Htarget - Hnow;
	HConvErr = fabs((Herr)/denom);
	addLogEntry("T",fp2str(m_mix->temperature()));
	addLogEntry("H",fp2str(Hnow));
	addLogEntry("Herr",fp2str(Herr));
	addLogEntry("H rel error",fp2str(HConvErr));
	addLogEntry("lower T bound",fp2str(Tlow));
	addLogEntry("upper T bound",fp2str(Thigh));
	endLogGroup(); // iteration
	if (printLvl > 0) {
	  plogf("   equilibrate_HP: It = %d, Tcurr  = %g Hcurr = %g, Htarget = %g\n",
		 n, Tnow, Hnow, Htarget);
	  plogf("                   H rel error = %g, cp = %g, HConvErr = %g\n", 
		 Herr, cpb, HConvErr);
	}

	if (HConvErr < err) { // || dTa < 1.0e-4) {
	  addLogEntry("T iterations",int2str(n));
	  addLogEntry("Final T",fp2str(m_mix->temperature()));
	  addLogEntry("H rel error",fp2str(Herr));
	  if (printLvl > 0) {
	    plogf("   equilibrate_HP: CONVERGENCE: Hfinal  = %g Tfinal = %g, Its = %d \n",
		   Hnow, Tnow, n);
	    plogf("                   H rel error = %g, cp = %g, HConvErr = %g\n", 
		   Herr, cpb, HConvErr);
	  }
	  goto done;
	}
	Tnew = Tnow + dT;
	if (Tnew < 0.0) Tnew = 0.5*Tnow;
	m_mix->setTemperature(Tnew);

      }
      catch (CanteraError err) {
	if (!estimateEquil) {
	  addLogEntry("no convergence",
		      "try estimating composition at the start");
	  strt = -1;
	}
	else {
	  Tnew = 0.5*(Tnow + Thigh);
	  if (fabs(Tnew - Tnow) < 1.0) Tnew = Tnow + 1.0;
	  m_mix->setTemperature(Tnew);
	  addLogEntry("no convergence",
		      "trying T = "+fp2str(Tnow));
	}
	endLogGroup();
      }

    }
    addLogEntry("reached max number of T iterations",int2str(maxiter));
    endLogGroup();
    throw CanteraError("MultiPhase::equilibrate_HP",
		       "No convergence for T");
  done:;
    return iSuccess;
  }
  //====================================================================================================================
  int vcs_MultiPhaseEquil::equilibrate_SP(doublereal Starget, 
					  double Tlow, double Thigh,
					  int estimateEquil,
					  int printLvl, doublereal err, 
					  int maxsteps, int loglevel) {
    int maxiter = 100;
    int iSuccess;
    int strt = estimateEquil;
 
    // Lower bound on T. This will change as we progress in the calculation
    if (Tlow <= 0.0) {
      Tlow = 0.5 * m_mix->minTemp();
    }    
      // Upper bound on T. This will change as we progress in the calculation
    if (Thigh <= 0.0 || Thigh > 1.0E6) { 
      Thigh = 2.0 * m_mix->maxTemp();
    }
    addLogEntry("problem type","fixed S,P");
    addLogEntry("S target",fp2str(Starget));

    doublereal cpb = 1.0, dT, dTa, dTmax, Tnew;
    doublereal Snow;
    doublereal Slow = Undef;
    doublereal Shigh = Undef;
    doublereal Serr, SConvErr;
    doublereal Tnow = m_mix->temperature();
    if (Tnow < Tlow) {
      Tlow = Tnow;
    }
    if (Tnow > Thigh) {
      Thigh = Tnow;
    }
    int printLvlSub = MAX(printLvl - 1, 0);

    for (int n = 0; n < maxiter; n++) {

      // start with a loose error tolerance, but tighten it as we get 
      // close to the final temperature
      beginLogGroup("iteration "+int2str(n));

      try {
	Tnow = m_mix->temperature();
	iSuccess = equilibrate_TP(strt, printLvlSub, err, maxsteps, loglevel); 
	strt = 0;
	Snow = m_mix->entropy();
	double pmoles[10];
	pmoles[0] = m_mix->phaseMoles(0);
	double Tmoles = pmoles[0];
	double SperMole = Snow/Tmoles;
	plogf("T = %g, Snow = %g ,Tmoles = %g,  SperMole = %g\n",
	       Tnow, Snow, Tmoles, SperMole);


	// the equilibrium entropy monotonically increases with T; 
	// if the current value is below the target, then we know the
	// current temperature is too low. Set the lower bounds to the
	// current condition.
	if (Snow < Starget) {
	  if (Tnow > Tlow) {
	    Tlow = Tnow;
	    Slow = Snow;
	  } else {
	    if (Slow > Starget) {
	      if (Snow < Slow) {
		Thigh = Tlow;
		Shigh = Slow;
		Tlow = Tnow;
		Slow = Snow;
	      }
	    }
	  }
	}
	// the current enthalpy is greater than the target; therefore the
	// current temperature is too high. Set the high bounds.
	else {
	  if (Tnow < Thigh) {
	    Thigh = Tnow;
	    Shigh = Snow;
	  }
	}
	if (Slow != Undef && Shigh != Undef) {
	  cpb = (Shigh - Slow)/(Thigh - Tlow);
	  dT = (Starget - Snow)/cpb;
	  Tnew = Tnow + dT;
	  dTa = fabs(dT);
	  dTmax = 0.5*fabs(Thigh - Tlow);
	  if (Tnew > Thigh || Tnew < Tlow) {
	    dTmax = 1.5*fabs(Thigh - Tlow);
	  }
	  dTmax = MIN(dTmax, 300.);
	  if (dTa > dTmax) dT *= dTmax/dTa;  
	} else {
	  Tnew = sqrt(Tlow*Thigh);
	  dT = Tnew - Tnow;
	}

	double acpb = MAX(fabs(cpb), 1.0E-6);
	double denom = MAX(fabs(Starget), acpb);
	Serr = Starget - Snow;
	SConvErr = fabs((Serr)/denom);
	addLogEntry("T",fp2str(m_mix->temperature()));
	addLogEntry("S",fp2str(Snow));
	addLogEntry("Serr",fp2str(Serr));
	addLogEntry("S rel error",fp2str(SConvErr));
	addLogEntry("lower T bound",fp2str(Tlow));
	addLogEntry("upper T bound",fp2str(Thigh));
	endLogGroup(); // iteration
	if (printLvl > 0) {
	  plogf("   equilibrate_SP: It = %d, Tcurr  = %g Scurr = %g, Starget = %g\n",
		 n, Tnow, Snow, Starget);
	  plogf("                   S rel error = %g, cp = %g, SConvErr = %g\n", 
		 Serr, cpb, SConvErr);
	}

	if (SConvErr < err) { // || dTa < 1.0e-4) {
	  addLogEntry("T iterations",int2str(n));
	  addLogEntry("Final T",fp2str(m_mix->temperature()));
	  addLogEntry("S rel error",fp2str(Serr));
	  if (printLvl > 0) {
	    plogf("   equilibrate_SP: CONVERGENCE: Sfinal  = %g Tfinal = %g, Its = %d \n",
		   Snow, Tnow, n);
	    plogf("                   S rel error = %g, cp = %g, HConvErr = %g\n", 
		   Serr, cpb, SConvErr);
	  }
	  goto done;
	}
	Tnew = Tnow + dT;
	if (Tnew < 0.0) Tnew = 0.5*Tnow;
	m_mix->setTemperature(Tnew);

      }
      catch (CanteraError err) {
	if (!estimateEquil) {
	  addLogEntry("no convergence",
		      "try estimating composition at the start");
	  strt = -1;
	}
	else {
	  Tnew = 0.5*(Tnow + Thigh);
	  if (fabs(Tnew - Tnow) < 1.0) Tnew = Tnow + 1.0;
	  m_mix->setTemperature(Tnew);
	  addLogEntry("no convergence",
		      "trying T = "+fp2str(Tnow));
	}
	endLogGroup();
      }

    }
    addLogEntry("reached max number of T iterations",int2str(maxiter));
    endLogGroup();
    throw CanteraError("MultiPhase::equilibrate_SP",
		       "No convergence for T");
  done:;
    return iSuccess;
  }
  //====================================================================================================================

  /*
   * Equilibrate the solution using the current element abundances
   */
  int vcs_MultiPhaseEquil::equilibrate(int XY, int estimateEquil, 
				       int printLvl, doublereal err, 
				       int maxsteps, int loglevel) {
    int iSuccess;
    doublereal xtarget;
    if (XY == TP) {
      iSuccess = equilibrate_TP(estimateEquil, printLvl, err, maxsteps, loglevel); 
    } else if (XY == HP || XY == UP) {
      if (XY == HP) {
	xtarget = m_mix->enthalpy();
      } else {
	xtarget = m_mix->IntEnergy();
      }
       double Tlow  = 0.5 * m_mix->minTemp();
       double Thigh = 2.0 * m_mix->maxTemp();
       iSuccess = equilibrate_HP(xtarget, XY, Tlow, Thigh, 
				 estimateEquil, printLvl, err, maxsteps, loglevel); 
    } else if (XY == SP) {
      xtarget = m_mix->entropy();
      double Tlow  = 0.5 * m_mix->minTemp();
      double Thigh = 2.0 * m_mix->maxTemp();
      iSuccess = equilibrate_SP(xtarget, Tlow, Thigh, 
				estimateEquil, printLvl, err, maxsteps, loglevel); 

    } else if (XY == TV) {
      xtarget = m_mix->temperature();
      iSuccess = equilibrate_TV(XY, xtarget,
				estimateEquil, printLvl, err, maxsteps, loglevel); 
    } else if (XY == HV) {
      xtarget = m_mix->enthalpy();
      iSuccess = equilibrate_TV(XY, xtarget,
				estimateEquil, printLvl, err, maxsteps, loglevel); 
    } else if (XY == UV) {
      xtarget = m_mix->IntEnergy();
      iSuccess = equilibrate_TV(XY, xtarget,
				estimateEquil, printLvl, err, maxsteps, loglevel); 
    } else if (XY == SV) {
      xtarget = m_mix->entropy();
      iSuccess = equilibrate_TV(XY, xtarget, estimateEquil,
				printLvl, err, maxsteps, loglevel); 
    } else {
      throw CanteraError(" vcs_MultiPhaseEquil::equilibrate",
			 "Unsupported Option");
    }
    return iSuccess;
  }
  //====================================================================================================================
  /*
   * Equilibrate the solution using the current element abundances
   */
  int vcs_MultiPhaseEquil::equilibrate_TP(int estimateEquil, 
					  int printLvl, doublereal err, 
					  int maxsteps, int loglevel) {
   // Debugging level
   
    int maxit = maxsteps;;
    clockWC tickTock;

    if (m_vprob == 0) {
      m_vprob = new VCS_PROB(m_mix->nSpecies(),
		             m_mix->nElements(),
		             m_mix->nPhases());
    }
    m_printLvl = printLvl;
    m_vprob->m_printLvl = printLvl;
  

   /*    
    *     Extract the current state information
    *     from the MultiPhase object and
    *     Transfer it to VCS_PROB object.
    */
   int res = vcs_Cantera_update_vprob(m_mix, m_vprob);
   if (res != 0) {
     plogf("problems\n");
   }
 

   // Set the estimation technique
   if (estimateEquil) {
     m_vprob->iest = estimateEquil;
   } else {
     m_vprob->iest = 0;
   }

   // Check obvious bounds on the temperature and pressure
   // NOTE, we may want to do more here with the real bounds 
   // given by the ThermoPhase objects.
   double T = m_mix->temperature();
   if (T <= 0.0) {
     throw CanteraError("vcs_MultiPhaseEquil::equilibrate",
			"Temperature less than zero on input");
   }
   double pres = m_mix->pressure();
   if (pres <= 0.0) {
     throw CanteraError("vcs_MultiPhaseEquil::equilibrate",
			"Pressure less than zero on input");
   }
   
   beginLogGroup("vcs_MultiPhaseEquil::equilibrate_TP", loglevel);
   addLogEntry("problem type","fixed T,P");
   addLogEntry("Temperature", T);
   addLogEntry("Pressure", pres);
   

   /*
    * Print out the problem specification from the point of
    * view of the vprob object.
    */
   m_vprob->prob_report(m_printLvl);

   /*
    * Call the thermo Program
    */
   int ip1 = m_printLvl;
   int ipr = MAX(0, m_printLvl-1);
   if (m_printLvl >= 3) {  
     ip1 = m_printLvl - 2;
   } else {
     ip1 = 0;
   }
   if (!m_vsolvePtr) {
     m_vsolvePtr = new VCS_SOLVE();
   }
   int iSuccess = m_vsolvePtr->vcs(m_vprob, 0, ipr, ip1, maxit);

   /*
    * Transfer the information back to the MultiPhase object.
    * Note we don't just call setMoles, because some multispecies
    * solution phases may be zeroed out, and that would cause a problem
    * for that routine. Also, the mole fractions of such zereod out
    * phases actually contain information about likely reemergent
    * states.
    */
   m_mix->uploadMoleFractionsFromPhases();
   size_t kGlob = 0;
   for (size_t ip = 0; ip < m_vprob->NPhase; ip++) {
     double phaseMole = 0.0;
     Cantera::ThermoPhase &tref = m_mix->phase(ip);
     for (size_t k = 0; k < tref.nSpecies(); k++, kGlob++) {
       phaseMole += m_vprob->w[kGlob];
     }
     //phaseMole *= 1.0E-3;
     m_mix->setPhaseMoles(ip, phaseMole);
   }
  
   double te = tickTock.secondsWC();
   if (printLvl > 0) {
     plogf("\n Results from vcs:\n");
     if (iSuccess != 0) {
       plogf("\nVCS FAILED TO CONVERGE!\n");
     }
     plogf("\n");
     plogf("Temperature = %g Kelvin\n",  m_vprob->T);
     plogf("Pressure    = %g Pa\n", m_vprob->PresPA);
     plogf("\n");
     plogf("----------------------------------------"
	    "---------------------\n");
     plogf(" Name             Mole_Number");
     if (m_vprob->m_VCS_UnitsFormat == VCS_UNITS_MKS) {
       plogf("(kmol)");
     } else {
       plogf("(gmol)");
     }
     plogf("  Mole_Fraction     Chem_Potential");
     if (m_vprob->m_VCS_UnitsFormat == VCS_UNITS_KCALMOL) 
       plogf(" (kcal/mol)\n");
     else if (m_vprob->m_VCS_UnitsFormat == VCS_UNITS_UNITLESS) 
       plogf(" (Dimensionless)\n");
     else if (m_vprob->m_VCS_UnitsFormat == VCS_UNITS_KJMOL) 
       plogf(" (kJ/mol)\n");
     else if (m_vprob->m_VCS_UnitsFormat == VCS_UNITS_KELVIN) 
       plogf(" (Kelvin)\n");
     else if (m_vprob->m_VCS_UnitsFormat == VCS_UNITS_MKS) 
       plogf(" (J/kmol)\n");
     plogf("--------------------------------------------------"
	    "-----------\n");
     for (size_t i = 0; i < m_vprob->nspecies; i++) {
       plogf("%-12s", m_vprob->SpName[i].c_str());
       if (m_vprob->SpeciesUnknownType[i] == VCS_SPECIES_TYPE_INTERFACIALVOLTAGE) {
	 plogf("  %15.3e %15.3e  ", 0.0, m_vprob->mf[i]);
	 plogf("%15.3e\n", m_vprob->m_gibbsSpecies[i]);
       } else {
       plogf("  %15.3e   %15.3e  ", m_vprob->w[i], m_vprob->mf[i]);
       if (m_vprob->w[i] <= 0.0) {
	 size_t iph = m_vprob->PhaseID[i];
	 vcs_VolPhase *VPhase = m_vprob->VPhaseList[iph];
	 if (VPhase->nSpecies() > 1) {
	   plogf("     -1.000e+300\n");
	 } else {
	   plogf("%15.3e\n", m_vprob->m_gibbsSpecies[i]);
	 }
       } else {
	 plogf("%15.3e\n", m_vprob->m_gibbsSpecies[i]);
       }
       }
     }
     plogf("------------------------------------------"
	    "-------------------\n"); 
     if (printLvl > 2) {
       if (m_vsolvePtr->m_timing_print_lvl > 0) {
         plogf("Total time = %12.6e seconds\n", te);
       }
     }
   }
   if (loglevel > 0) {
     endLogGroup();
   }
   return iSuccess;
  }


  //====================================================================================================================
  /**************************************************************************
   *
   *
   */
  void vcs_MultiPhaseEquil::reportCSV(const std::string &reportFile) {
    size_t k;
    size_t istart;
    size_t nSpecies;
  
    double vol = 0.0;
    string sName;
    size_t nphase = m_vprob->NPhase;

    FILE * FP = fopen(reportFile.c_str(), "w");
    if (!FP) {
      plogf("Failure to open file\n");
      exit(EXIT_FAILURE);
    }
    double Temp = m_mix->temperature();
    double pres = m_mix->pressure();
    double *mf = VCS_DATA_PTR(m_vprob->mf);
#ifdef DEBUG_MODE
    double *fe = VCS_DATA_PTR(m_vprob->m_gibbsSpecies);
#endif
    std::vector<double> VolPM;
    std::vector<double> activity;
    std::vector<double> ac;
    std::vector<double> mu;
    std::vector<double> mu0;
    std::vector<double> molalities;


    vol = 0.0;
    for (size_t iphase = 0; iphase < nphase; iphase++) {
      istart =    m_mix->speciesIndex(0, iphase);
      Cantera::ThermoPhase &tref = m_mix->phase(iphase);
      nSpecies = tref.nSpecies();
      VolPM.resize(nSpecies, 0.0);
      tref.getPartialMolarVolumes(VCS_DATA_PTR(VolPM));
      vcs_VolPhase *volP = m_vprob->VPhaseList[iphase];
  
      double TMolesPhase = volP->totalMoles();
      double VolPhaseVolumes = 0.0;
      for (k = 0; k < nSpecies; k++) {
	VolPhaseVolumes += VolPM[k] * mf[istart + k];
      }
      VolPhaseVolumes *= TMolesPhase;
      vol += VolPhaseVolumes;
    }

    fprintf(FP,"--------------------- VCS_MULTIPHASE_EQUIL FINAL REPORT"
	    " -----------------------------\n");
    fprintf(FP,"Temperature  = %11.5g kelvin\n", Temp);
    fprintf(FP,"Pressure     = %11.5g Pascal\n", pres);
    fprintf(FP,"Total Volume = %11.5g m**3\n", vol);
    fprintf(FP,"Number Basis optimizations = %d\n", m_vprob->m_NumBasisOptimizations);
    fprintf(FP,"Number VCS iterations = %d\n", m_vprob->m_Iterations);

    for (size_t iphase = 0; iphase < nphase; iphase++) {
      istart =    m_mix->speciesIndex(0, iphase);
      Cantera::ThermoPhase &tref = m_mix->phase(iphase);
      Cantera::ThermoPhase *tp = &tref;
      string phaseName = tref.name();
      vcs_VolPhase *volP = m_vprob->VPhaseList[iphase];
      double TMolesPhase = volP->totalMoles();
      //AssertTrace(TMolesPhase == m_mix->phaseMoles(iphase));
      nSpecies = tref.nSpecies();
      activity.resize(nSpecies, 0.0);
      ac.resize(nSpecies, 0.0);
   
      mu0.resize(nSpecies, 0.0);
      mu.resize(nSpecies, 0.0);
      VolPM.resize(nSpecies, 0.0);
      molalities.resize(nSpecies, 0.0);
 
      int actConvention = tp->activityConvention();
      tp->getActivities(VCS_DATA_PTR(activity));
      tp->getActivityCoefficients(VCS_DATA_PTR(ac));
      tp->getStandardChemPotentials(VCS_DATA_PTR(mu0));
  
      tp->getPartialMolarVolumes(VCS_DATA_PTR(VolPM));
      tp->getChemPotentials(VCS_DATA_PTR(mu));
      double VolPhaseVolumes = 0.0;
      for (k = 0; k < nSpecies; k++) {
	VolPhaseVolumes += VolPM[k] * mf[istart + k];
      }
      VolPhaseVolumes *= TMolesPhase;
      vol += VolPhaseVolumes;

 
      if (actConvention == 1) {
#ifdef WITH_ELECTROLYTES
	MolalityVPSSTP *mTP = static_cast<MolalityVPSSTP *>(tp);
	mTP->getMolalities(VCS_DATA_PTR(molalities));
#endif
	tp->getChemPotentials(VCS_DATA_PTR(mu));
  
	if (iphase == 0) {
	  fprintf(FP,"        Name,      Phase,  PhaseMoles,  Mole_Fract, "
		  "Molalities,  ActCoeff,   Activity,"
		  "ChemPot_SS0,   ChemPot,   mole_num,       PMVol, Phase_Volume\n");
     
	  fprintf(FP,"            ,           ,      (kmol),            , "
		  "          ,          ,           ,"
		  "   (J/kmol),  (J/kmol),     (kmol), (m**3/kmol),     (m**3)\n"); 
	}
	for (k = 0; k < nSpecies; k++) {
	  sName = tp->speciesName(k);
	  fprintf(FP,"%12s, %11s, %11.3e, %11.3e, %11.3e, %11.3e, %11.3e,"
		  "%11.3e, %11.3e, %11.3e, %11.3e, %11.3e\n", 
		  sName.c_str(), 
		  phaseName.c_str(), TMolesPhase,
		  mf[istart + k], molalities[k], ac[k], activity[k],
		  mu0[k]*1.0E-6, mu[k]*1.0E-6,
		  mf[istart + k] * TMolesPhase,
		  VolPM[k],  VolPhaseVolumes );
	}
 
      } else {
	if (iphase == 0) {
	  fprintf(FP,"        Name,       Phase,  PhaseMoles,  Mole_Fract,  "
		  "Molalities,   ActCoeff,    Activity,"
		  "  ChemPotSS0,     ChemPot,   mole_num,       PMVol, Phase_Volume\n");
    
	  fprintf(FP,"            ,            ,      (kmol),            ,  "
		  "          ,           ,            ,"
		  "    (J/kmol),    (J/kmol),     (kmol), (m**3/kmol),       (m**3)\n");
	}
	for (k = 0; k < nSpecies; k++) {
	  molalities[k] = 0.0;
	}
	for (k = 0; k < nSpecies; k++) {
	  sName = tp->speciesName(k);
	  fprintf(FP,"%12s, %11s, %11.3e, %11.3e, %11.3e, %11.3e, %11.3e, "
		  "%11.3e, %11.3e,% 11.3e, %11.3e, %11.3e\n",
		  sName.c_str(),
		  phaseName.c_str(), TMolesPhase,
		  mf[istart + k],  molalities[k], ac[k], 
		  activity[k], mu0[k]*1.0E-6, mu[k]*1.0E-6, 
		  mf[istart + k] * TMolesPhase,
		  VolPM[k],  VolPhaseVolumes );       
	}
      }

#ifdef DEBUG_MODE
      /*
       * Check consistency: These should be equal
       */
      tp->getChemPotentials(fe+istart);
      for (k = 0; k < nSpecies; k++) {
	if (!vcs_doubleEqual(fe[istart+k], mu[k])) {
	  fprintf(FP,"ERROR: incompatibility!\n");
	  fclose(FP);
	  plogf("ERROR: incompatibility!\n");
	  exit(EXIT_FAILURE);
	}
      }
#endif

    }
    fclose(FP);
  }

  //! print char repeatedly to log file
  /*!
   *  @param letter letter to be repeated
   *  @param num    Number of times repeated
   */
  static void print_char(const char letter, const int num) {
    for (int i = 0; i < num; i++) plogf("%c", letter);
  }
    //====================================================================================================================
  /*
   * 
   *
   * HKM -> Work on transfering the current value of the voltages into the 
   *        equilibrium problem.
   */
  int  vcs_Cantera_to_vprob(Cantera::MultiPhase *mphase,
			    VCSnonideal::VCS_PROB *vprob) {
    VCS_SPECIES_THERMO *ts_ptr = 0;

    /*
     * Calculate the total number of species and phases in the problem
     */
    size_t totNumPhases = mphase->nPhases();
    size_t totNumSpecies = mphase->nSpecies();

    // Problem type has yet to be worked out.
    vprob->prob_type = 0;
    vprob->nspecies  = totNumSpecies;
    vprob->ne        = 0;
    vprob->NPhase    = totNumPhases;
    vprob->m_VCS_UnitsFormat      = VCS_UNITS_MKS;
    // Set the initial estimate to a machine generated estimate for now
    // We will work out the details later.
    vprob->iest      = -1;
    vprob->T         = mphase->temperature();
    vprob->PresPA    = mphase->pressure();
    vprob->Vol       = mphase->volume();
    vprob->Title     = "MultiPhase Object";

    Cantera::ThermoPhase *tPhase = 0;

    bool gasPhase;
    int printLvl = vprob->m_printLvl;

    /*
     * Loop over the phases, transfering pertinent information
     */
    int kT = 0;
    for (size_t iphase = 0; iphase < totNumPhases; iphase++) {

      /*
       * Get the thermophase object - assume volume phase
       */
      tPhase = &(mphase->phase(iphase));
      size_t nelem = tPhase->nElements();
    
      /*
       * Query Cantera for the equation of state type of the
       * current phase.
       */
      int eos = tPhase->eosType();
      if (eos == cIdealGas) gasPhase = true;
      else                  gasPhase = false;
    
      /*
       *    Find out the number of species in the phase
       */
      size_t nSpPhase = tPhase->nSpecies();
      /*
       *    Find out the name of the phase
       */
      string phaseName = tPhase->name();
	 
      /*
       *    Call the basic vcs_VolPhase creation routine.
       *    Properties set here: 
       *       ->PhaseNum = phase number in the thermo problem
       *       ->GasPhase = Boolean indicating whether it is a gas phase
       *       ->NumSpecies = number of species in the phase
       *       ->TMolesInert = Inerts in the phase = 0.0 for cantera
       *       ->PhaseName  = Name of the phase
       */

      vcs_VolPhase *VolPhase = vprob->VPhaseList[iphase];
      VolPhase->resize(iphase, nSpPhase, nelem, phaseName.c_str(), 0.0);
      VolPhase->m_gasPhase = gasPhase;
      /*
       * Tell the vcs_VolPhase pointer about cantera
       */
      VolPhase->p_VCS_UnitsFormat = vprob->m_VCS_UnitsFormat;
      VolPhase->setPtrThermoPhase(tPhase);
      VolPhase->setTotalMoles(0.0);
      /*
       * Set the electric potential of the volume phase from the
       * ThermoPhase object's value.
       */
      VolPhase->setElectricPotential(tPhase->electricPotential());
      /*
       * Query the ThermoPhase object to find out what convention
       * it uses for the specification of activity and Standard State.
       */
      VolPhase->p_activityConvention = tPhase->activityConvention();
      /*
       * Assign the value of eqn of state 
       *  -> Handle conflicts here.
       */
      switch (eos) {
      case cIdealGas:
	VolPhase->m_eqnState = VCS_EOS_IDEAL_GAS;
	break;
      case cIncompressible:
	VolPhase->m_eqnState = VCS_EOS_CONSTANT;
	break;
      case cSurf:
	plogf("cSurf not handled yet\n");
	exit(EXIT_FAILURE);
      case cStoichSubstance:
	VolPhase->m_eqnState = VCS_EOS_STOICH_SUB;
	break;
      case  cPureFluid:
	if (printLvl > 1) {
	  plogf("cPureFluid not recognized yet by VCSnonideal\n");
	}
	break;
      case cEdge:
	plogf("cEdge not handled yet\n");
	exit(EXIT_FAILURE);
      case cIdealSolidSolnPhase0:
      case cIdealSolidSolnPhase1:
      case cIdealSolidSolnPhase2:
	VolPhase->m_eqnState = VCS_EOS_IDEAL_SOLN;
	break;
      default:
	if (printLvl > 1) {
	  plogf("Unknown Cantera EOS to VCSnonideal: %d\n", eos);
	}
	VolPhase->m_eqnState = VCS_EOS_UNK_CANTERA;
	if (!VolPhase->usingCanteraCalls()) {
	  plogf("vcs functions asked for, but unimplemented\n");
	  exit(EXIT_FAILURE);
	}
	break;
      }
  
      /*
       * Transfer all of the element information from the
       * ThermoPhase object to the vcs_VolPhase object.
       * Also decide whether we need a new charge neutrality
       * element in the phase to enforce a charge neutrality
       * constraint.
       *  We also decide whether this is a single species phase
       *  with the voltage being the independent variable setting
       *  the chemical potential of the electrons.
       */
      VolPhase->transferElementsFM(tPhase);

      /*
       * Combine the element information in the vcs_VolPhase
       * object into the vprob object.
       */
      vprob->addPhaseElements(VolPhase);

      VolPhase->setState_TP(vprob->T, vprob->PresPA);
      vector<double> muPhase(tPhase->nSpecies(),0.0);
      tPhase->getChemPotentials(&muPhase[0]);
      double tMoles = 0.0;
      /*
       *    Loop through each species in the current phase
       */ 
      for (size_t k = 0; k < nSpPhase; k++) {
	/*
	 * Obtain the molecular weight of the species from the
	 * ThermoPhase object
	 */
	vprob->WtSpecies[kT] = tPhase->molecularWeight(k);

	/*
	 * Obtain the charges of the species from the
	 * ThermoPhase object
	 */
	vprob->Charge[kT] = tPhase->charge(k);

	/*
	 *   Set the phaseid of the species
	 */
	vprob->PhaseID[kT] = iphase;

	/*
	 *  Transfer the Species name
	 */
	string stmp = mphase->speciesName(kT);
	vprob->SpName[kT] = stmp;

	/*
	 *   Set the initial estimate of the number of kmoles of the species
	 *   and the mole fraction vector. translate from
	 *   kmol to gmol.
	 */
	vprob->w[kT] = mphase->speciesMoles(kT);
	tMoles += vprob->w[kT];
	vprob->mf[kT] = mphase->moleFraction(kT);

	/*
	 * transfer chemical potential vector
	 */
	vprob->m_gibbsSpecies[kT] = muPhase[k];
	/*
	 * Transfer the type of unknown
	 */
	vprob->SpeciesUnknownType[kT] = VolPhase->speciesUnknownType(k);
	/*
	 * Transfer the species information from the 
	 * volPhase structure to the VPROB structure
	 * This includes:
	 *      FormulaMatrix[][]
	 *      VolPhase->IndSpecies[]
	 */
	vprob->addOnePhaseSpecies(VolPhase, k, kT);

	/*
	 * Get a pointer to the thermo object
	 */
	ts_ptr = vprob->SpeciesThermo[kT]; 
	/*
	 * Fill in the vcs_SpeciesProperty structure
	 */
	vcs_SpeciesProperties *sProp = VolPhase->speciesProperty(k);
	sProp->NumElements = vprob->ne;
	sProp->SpName = vprob->SpName[kT];
	sProp->SpeciesThermo = ts_ptr;
	sProp->WtSpecies = tPhase->molecularWeight(k);
	sProp->FormulaMatrixCol.resize(vprob->ne, 0.0);
	for (size_t e = 0; e < vprob->ne; e++) {
	  sProp->FormulaMatrixCol[e] = vprob->FormulaMatrix[e][kT];
	}
	sProp->Charge = tPhase->charge(k);
	sProp->SurfaceSpecies = false;
	sProp->VolPM = 0.0;
	  
	/*
	 *  Transfer the thermo specification of the species
	 *              vprob->SpeciesThermo[]
	 */
	ts_ptr->UseCanteraCalls = VolPhase->usingCanteraCalls();
	ts_ptr->m_VCS_UnitsFormat = VolPhase->p_VCS_UnitsFormat;
	/*
	 * Add lookback connectivity into the thermo object first
	 */
	ts_ptr->IndexPhase = iphase;
	ts_ptr->IndexSpeciesPhase = k;
	ts_ptr->OwningPhase = VolPhase;
	/*
	 *   get a reference to the Cantera species thermo.
	 */
	SpeciesThermo &sp = tPhase->speciesThermo();

	int spType;
	double c[150];
	double minTemp, maxTemp, refPressure;
	sp.reportParams(k, spType, c, minTemp, maxTemp, refPressure);

	if (spType == SIMPLE) {
	  ts_ptr->SS0_Model  = VCS_SS0_CONSTANT;
	  ts_ptr->SS0_T0  = c[0];
	  ts_ptr->SS0_H0  = c[1];
	  ts_ptr->SS0_S0  = c[2];
	  ts_ptr->SS0_Cp0 = c[3];
	  if (gasPhase) {
	    ts_ptr->SSStar_Model = VCS_SSSTAR_IDEAL_GAS;
	    ts_ptr->SSStar_Vol_Model  = VCS_SSVOL_IDEALGAS;	       
	  } else {
	    ts_ptr->SSStar_Model = VCS_SSSTAR_CONSTANT;
	    ts_ptr->SSStar_Vol_Model  = VCS_SSVOL_CONSTANT;
	  }
	  ts_ptr->Activity_Coeff_Model  = VCS_AC_CONSTANT;
	  ts_ptr->Activity_Coeff_Params = NULL;
	} else {
	  if (vprob->m_printLvl > 2) {
	    plogf("vcs_Cantera_convert: Species Type %d not known \n",
		  spType);
	  }
	  ts_ptr->SS0_Model = VCS_SS0_NOTHANDLED;
	  ts_ptr->SSStar_Model = VCS_SSSTAR_NOTHANDLED;
	  if (!(ts_ptr->UseCanteraCalls )) {
	    plogf("Cantera calls not being used -> exiting\n");
	    exit(EXIT_FAILURE);
	  }
	}
	    
	/*
	 *  Transfer the Volume Information -> NEEDS WORK
	 */
	if (gasPhase) {
	  ts_ptr->SSStar_Vol_Model = VCS_SSVOL_IDEALGAS;
	  ts_ptr->SSStar_Vol_Params = NULL;
	  ts_ptr->SSStar_Vol0 = 82.05 * 273.15 / 1.0;

	} else {
	  std::vector<double> phaseTermCoeff(nSpPhase, 0.0);
	  int nCoeff;
	  tPhase->getParameters(nCoeff, VCS_DATA_PTR(phaseTermCoeff));
	  ts_ptr->SSStar_Vol_Model = VCS_SSVOL_CONSTANT;
	  ts_ptr->SSStar_Vol0 = phaseTermCoeff[k];
	}
	kT++;
      }

      /*
       * Now go back through the species in the phase and assign
       * a valid mole fraction to all phases, even if the initial
       * estimate of the total number of moles is zero.
       */
      if (tMoles > 0.0) {
	for (size_t k = 0; k < nSpPhase; k++) {
	  size_t kTa = VolPhase->spGlobalIndexVCS(k);
	  vprob->mf[kTa] = vprob->w[kTa] / tMoles;
	}
      } else {
	/*
	 * Perhaps, we could do a more sophisticated treatment below.
	 * But, will start with this.
	 */
	for (size_t k = 0; k < nSpPhase; k++) {
	  size_t kTa = VolPhase->spGlobalIndexVCS(k);
	  vprob->mf[kTa]= 1.0 / (double) nSpPhase;
	}
      }

      VolPhase->setMolesFromVCS(VCS_STATECALC_OLD, VCS_DATA_PTR(vprob->w));
      /*
       * Now, calculate a sample naught gibbs free energy calculation
       * at the specified temperature.
       */
      double R = vcsUtil_gasConstant(vprob->m_VCS_UnitsFormat);
      for (size_t k = 0; k < nSpPhase; k++) {
	vcs_SpeciesProperties *sProp = VolPhase->speciesProperty(k);
	ts_ptr = sProp->SpeciesThermo;
	ts_ptr->SS0_feSave = VolPhase->G0_calc_one(k)/ R;
	ts_ptr->SS0_TSave = vprob->T;
      }
     
    }

    /*
     *  Transfer initial element abundances to the vprob object.
     *  We have to find the mapping index from one to the other
     *
     */
    vprob->gai.resize(vprob->ne, 0.0);
    vprob->set_gai();

    /*
     *          Printout the species information: PhaseID's and mole nums
     */
    if (vprob->m_printLvl > 1) {
      plogf("\n"); print_char('=', 80); plogf("\n");
      print_char('=', 16);
      plogf(" Cantera_to_vprob: START OF PROBLEM STATEMENT ");
      print_char('=', 20); plogf("\n");
      print_char('=', 80); plogf("\n");
      plogf("             Phase IDs of species\n");
      plogf("            species     phaseID        phaseName   ");
      plogf(" Initial_Estimated_kMols\n");
      for (size_t i = 0; i < vprob->nspecies; i++) {
	size_t iphase = vprob->PhaseID[i];

	vcs_VolPhase *VolPhase = vprob->VPhaseList[iphase];
	plogf("%16s      %5d   %16s", vprob->SpName[i].c_str(), iphase,
	       VolPhase->PhaseName.c_str());
	plogf("             %-10.5g\n",  vprob->w[i]);
      }
      
      /*
       *   Printout of the Phase structure information
       */
      plogf("\n"); print_char('-', 80); plogf("\n");
      plogf("             Information about phases\n");
      plogf("  PhaseName    PhaseNum SingSpec GasPhase EqnState NumSpec");
      plogf("  TMolesInert       Tmoles(kmol)\n");
   
      for (size_t iphase = 0; iphase < vprob->NPhase; iphase++) {
	vcs_VolPhase *VolPhase = vprob->VPhaseList[iphase];
	std::string sEOS = string16_EOSType(VolPhase->m_eqnState);
	plogf("%16s %5d %5d %8d %16s %8d %16e ", VolPhase->PhaseName.c_str(),
	       VolPhase->VP_ID_,       VolPhase->m_singleSpecies,
	       VolPhase->m_gasPhase,    sEOS.c_str(),
	       VolPhase->nSpecies(), VolPhase->totalMolesInert() );
	plogf("%16e\n",  VolPhase->totalMoles());
      }
   
      plogf("\n"); print_char('=', 80); plogf("\n");
      print_char('=', 16); 
      plogf(" Cantera_to_vprob: END OF PROBLEM STATEMENT ");
      print_char('=', 20); plogf("\n");
      print_char('=', 80); plogf("\n\n");
    }
 
    return VCS_SUCCESS;
  }
  //====================================================================================================================
  // Transfer the current state of mphase into the VCS_PROB object
  /*
   * The basic problem has already been set up.
   */
  int vcs_Cantera_update_vprob(Cantera::MultiPhase *mphase, 
			       VCSnonideal::VCS_PROB *vprob) {
    size_t totNumPhases = mphase->nPhases();
    size_t kT = 0;
    std::vector<double> tmpMoles;
    // Problem type has yet to be worked out.
    vprob->prob_type = 0;
    // Whether we have an estimate or not gets overwritten on
    // the call to the equilibrium solver.
    vprob->iest      = -1;
    vprob->T         = mphase->temperature();
    vprob->PresPA    = mphase->pressure();
    vprob->Vol       = mphase->volume();
    Cantera::ThermoPhase *tPhase = 0;

    for (size_t iphase = 0; iphase < totNumPhases; iphase++) {
      tPhase = &(mphase->phase(iphase));
      vcs_VolPhase *volPhase = vprob->VPhaseList[iphase];
      /*
       * Set the electric potential of the volume phase from the
       * ThermoPhase object's value.
       */
      volPhase->setElectricPotential(tPhase->electricPotential());

      volPhase->setState_TP(vprob->T, vprob->PresPA);
      vector<double> muPhase(tPhase->nSpecies(),0.0);
      tPhase->getChemPotentials(&muPhase[0]);
      /*
       *    Loop through each species in the current phase
       */
      size_t nSpPhase = tPhase->nSpecies();
      // volPhase->TMoles = 0.0;
      tmpMoles.resize(nSpPhase);
      for (size_t k = 0; k < nSpPhase; k++) {
	tmpMoles[k] = mphase->speciesMoles(kT);
	vprob->w[kT] = mphase->speciesMoles(kT);
	vprob->mf[kT] = mphase->moleFraction(kT);

	/*
	 * transfer chemical potential vector
	 */
	vprob->m_gibbsSpecies[kT] = muPhase[k];

	kT++;
      }
      if (volPhase->phiVarIndex() != npos) {
	size_t kphi = volPhase->phiVarIndex();
	size_t kglob = volPhase->spGlobalIndexVCS(kphi);
	vprob->w[kglob] = tPhase->electricPotential();
      }
      volPhase->setMolesFromVCS(VCS_STATECALC_OLD, VCS_DATA_PTR(vprob->w));
      if ((nSpPhase == 1) && (volPhase->phiVarIndex() == 0)) {
	volPhase->setExistence(VCS_PHASE_EXIST_ALWAYS);
      }	else if (volPhase->totalMoles() > 0.0) {
	volPhase->setExistence(VCS_PHASE_EXIST_YES);
      } else {
	volPhase->setExistence(VCS_PHASE_EXIST_NO);
      }
   
    }
    /*
     *  Transfer initial element abundances to the vprob object.
     *  Put them in the front of the object. There may be
     *  more constraints than there are elements. But, we 
     *  know the element abundances are in the front of the
     *  vector.
     */
    vprob->set_gai();

    /*
     *          Printout the species information: PhaseID's and mole nums
     */
    if (vprob->m_printLvl > 1) {
      plogf("\n"); print_char('=', 80); plogf("\n");
      print_char('=', 20);
      plogf(" Cantera_to_vprob: START OF PROBLEM STATEMENT ");
      print_char('=', 20); plogf("\n");
      print_char('=', 80); plogf("\n\n");
      plogf("             Phase IDs of species\n");
      plogf("            species     phaseID        phaseName   ");
      plogf(" Initial_Estimated_kMols\n");
      for (size_t i = 0; i < vprob->nspecies; i++) {
	size_t iphase = vprob->PhaseID[i];

	vcs_VolPhase *VolPhase = vprob->VPhaseList[iphase];
	plogf("%16s      %5d   %16s", vprob->SpName[i].c_str(), iphase,
	       VolPhase->PhaseName.c_str());
	plogf("             %-10.5g\n",  vprob->w[i]);
      }
      
      /*
       *   Printout of the Phase structure information
       */
      plogf("\n"); print_char('-', 80); plogf("\n");
      plogf("             Information about phases\n");
      plogf("  PhaseName    PhaseNum SingSpec GasPhase EqnState NumSpec");
      plogf("  TMolesInert       Tmoles(kmol)\n");
   
      for (size_t iphase = 0; iphase < vprob->NPhase; iphase++) {
	vcs_VolPhase *VolPhase = vprob->VPhaseList[iphase];
	std::string sEOS = string16_EOSType(VolPhase->m_eqnState);
	plogf("%16s %5d %5d %8d %16s %8d %16e ", VolPhase->PhaseName.c_str(),
	       VolPhase->VP_ID_,       VolPhase->m_singleSpecies,
	       VolPhase->m_gasPhase,    sEOS.c_str(),
	       VolPhase->nSpecies(), VolPhase->totalMolesInert() );
	plogf("%16e\n",  VolPhase->totalMoles() ); 
      }
   
      plogf("\n"); print_char('=', 80); plogf("\n");
      print_char('=', 20); 
      plogf(" Cantera_to_vprob: END OF PROBLEM STATEMENT ");
      print_char('=', 20); plogf("\n");
      print_char('=', 80); plogf("\n\n");
    }
 
    return VCS_SUCCESS;
  }
  //====================================================================================================================
  // This routine hasn't been checked yet
  void vcs_MultiPhaseEquil::getStoichVector(index_t rxn, Cantera::vector_fp& nu) {
    size_t nsp = m_vsolvePtr->m_numSpeciesTot;
    nu.resize(nsp, 0.0);
    for (size_t i = 0; i < nsp; i++) {
      nu[i] = 0.0;
    }
    size_t nc = numComponents();
    // scMatrix [nrxn][ncomp]
    const DoubleStarStar &scMatrix = m_vsolvePtr->m_stoichCoeffRxnMatrix;
    const std::vector<size_t>& indSpecies = m_vsolvePtr->m_speciesMapIndex;
    if (rxn > nsp - nc) return;
    size_t j = indSpecies[rxn + nc];
    nu[j] = 1.0;
    for (size_t kc = 0; kc < nc; kc++) {
      j = indSpecies[kc];
      nu[j] = scMatrix[rxn][kc];
    }
    
  }
<<<<<<< HEAD
    //====================================================================================================================
  int vcs_MultiPhaseEquil::numComponents() const {
    int nc = -1;
=======
  
  size_t vcs_MultiPhaseEquil::numComponents() const {
    size_t nc = -1;
>>>>>>> 8f5c6f4d
    if (m_vsolvePtr) {
      nc =  m_vsolvePtr->m_numComponents;
    }
    return nc;
  }
<<<<<<< HEAD
  //====================================================================================================================
  int vcs_MultiPhaseEquil::numElemConstraints() const {
    int nec = -1;
=======

  size_t vcs_MultiPhaseEquil::numElemConstraints() const {
    size_t nec = -1;
>>>>>>> 8f5c6f4d
    if (m_vsolvePtr) {
      nec =  m_vsolvePtr->m_numElemConstraints;
    }
    return nec;
  }
 
<<<<<<< HEAD
  //====================================================================================================================
  int vcs_MultiPhaseEquil::component(int m) const {
    int nc = numComponents();
=======

  size_t vcs_MultiPhaseEquil::component(size_t m) const {
    size_t nc = numComponents();
>>>>>>> 8f5c6f4d
    if (m < nc) return m_vsolvePtr->m_speciesMapIndex[m]; 
    else return -1;
  }

  //====================================================================================================================
  // Determine the phase stability of a phase at the current conditions
  /*
   * Equilibration of the solution is not done before the determination is made.
   *
   *  @param iph       Phase number to determine the equilibrium. If the phase
   *                   has a non-zero mole number....
   *
   *  @param funcStab  Value of the phase pop function
   *
   *  @param printLvl  Determines the amount of printing that
   *                   gets sent to stdout from the vcs package
   *                   (Note, you may have to compile with debug
   *                    flags to get some printing).
   *
   *  @param loglevel Determines the amount of printing to the HTML
   *                  output file.
   */
  int vcs_MultiPhaseEquil::determine_PhaseStability(int iph, double &funcStab, int printLvl, int loglevel) {
   
  
    clockWC tickTock;
    int nsp = m_mix->nSpecies();
    int nel = m_mix->nElements();
    int nph = m_mix->nPhases();
    if (m_vprob == 0) {
      m_vprob = new VCS_PROB(nsp, nel, nph);
    }
    m_printLvl = printLvl;
    m_vprob->m_printLvl = printLvl;
  
    /*    
     *     Extract the current state information
     *     from the MultiPhase object and
     *     Transfer it to VCS_PROB object.
     */
    int res = vcs_Cantera_update_vprob(m_mix, m_vprob);
    if (res != 0) {
      plogf("problems\n");
    }
 


    // Check obvious bounds on the temperature and pressure
    // NOTE, we may want to do more here with the real bounds 
    // given by the ThermoPhase objects.
    double T = m_mix->temperature();
    if (T <= 0.0) {
      throw CanteraError("vcs_MultiPhaseEquil::determine_PhaseStability",
			 "Temperature less than zero on input");
    }
    double pres = m_mix->pressure();
    if (pres <= 0.0) {
      throw CanteraError("vcs_MultiPhaseEquil::determine_PhaseStability",
			 "Pressure less than zero on input");
    }
   
    beginLogGroup("vcs_MultiPhaseEquil::determine_PhaseStability", loglevel);
    addLogEntry("problem type", "fixed T,P");
    addLogEntry("Temperature", T);
    addLogEntry("Pressure", pres);
   

    /*
     * Print out the problem specification from the point of
     * view of the vprob object.
     */
    m_vprob->prob_report(m_printLvl);

    /*
     * Call the thermo Program
     */
    int ip1 = m_printLvl;
    if (m_printLvl >= 3) {  
      ip1 = m_printLvl - 2;
    } else {
      ip1 = 0;
    }
    if (!m_vsolvePtr) {
      m_vsolvePtr = new VCS_SOLVE();
    }
    int iStable = m_vsolvePtr->vcs_PS(m_vprob, iph, printLvl, funcStab);

    /*
     * Transfer the information back to the MultiPhase object.
     * Note we don't just call setMoles, because some multispecies
     * solution phases may be zeroed out, and that would cause a problem
     * for that routine. Also, the mole fractions of such zereod out
     * phases actually contain information about likely reemergent
     * states.
     */
    m_mix->uploadMoleFractionsFromPhases();
    //  for (int i = 0; i < m_vprob->nspecies; i++) {
    // plogf("%d %15.3e\n", m_vprob->m_gibbsSpecies[i]);
    //}
    m_mix->getChemPotentials(DATA_PTR(m_vprob->m_gibbsSpecies));
    //for (int i = 0; i < m_vprob->nspecies; i++) {
    // plogf("%d %15.3e\n", m_vprob->m_gibbsSpecies[i]);
    //}

    double te = tickTock.secondsWC();
    if (printLvl > 0) {
      plogf("\n Results from vcs_PS:\n");
  
      plogf("\n");
      plogf("Temperature = %g Kelvin\n",  m_vprob->T);
      plogf("Pressure    = %g Pa\n", m_vprob->PresPA);
      std::string sss = m_mix->phaseName(iph);
      if (iStable) {
	plogf("Phase %d named %s is     stable, function value = %g > 0\n", iph, sss.c_str(), funcStab);
      } else {
	plogf("Phase %d named %s is not stable + function value = %g < 0\n", iph, sss.c_str(), funcStab);
      }
      plogf("\n");
      plogf("----------------------------------------"
	    "---------------------\n");
      plogf(" Name             Mole_Number");
      if (m_vprob->m_VCS_UnitsFormat == VCS_UNITS_MKS) {
	plogf("(kmol)");
      } else {
	plogf("(gmol)");
      }
      plogf("  Mole_Fraction     Chem_Potential");
      if (m_vprob->m_VCS_UnitsFormat == VCS_UNITS_KCALMOL) 
	plogf(" (kcal/mol)\n");
      else if (m_vprob->m_VCS_UnitsFormat == VCS_UNITS_UNITLESS) 
	plogf(" (Dimensionless)\n");
      else if (m_vprob->m_VCS_UnitsFormat == VCS_UNITS_KJMOL) 
	plogf(" (kJ/mol)\n");
      else if (m_vprob->m_VCS_UnitsFormat == VCS_UNITS_KELVIN) 
	plogf(" (Kelvin)\n");
      else if (m_vprob->m_VCS_UnitsFormat == VCS_UNITS_MKS) 
	plogf(" (J/kmol)\n");
      plogf("-------------------------------------------------------------\n");
      for (int i = 0; i < m_vprob->nspecies; i++) {
	plogf("%-12s", m_vprob->SpName[i].c_str());
	if (m_vprob->SpeciesUnknownType[i] == VCS_SPECIES_TYPE_INTERFACIALVOLTAGE) {
	  plogf("  %15.3e %15.3e  ", 0.0, m_vprob->mf[i]);
	  plogf("%15.3e\n", m_vprob->m_gibbsSpecies[i]);
	} else {
	  plogf("  %15.3e   %15.3e  ", m_vprob->w[i], m_vprob->mf[i]);
	  if (m_vprob->w[i] <= 0.0) {
	    int iph = m_vprob->PhaseID[i];
	    vcs_VolPhase *VPhase = m_vprob->VPhaseList[iph];
	    //if (VPhase->nSpecies() > 1) {
	    // plogf("     -1.000e+300\n");
	    //} else {
	      plogf("%15.3e\n", m_vprob->m_gibbsSpecies[i]);
	      //}
	  } else {
	    plogf("%15.3e\n", m_vprob->m_gibbsSpecies[i]);
	  }
	}
      }
      plogf("------------------------------------------"
	    "-------------------\n"); 
      if (printLvl > 2) {
	if (m_vsolvePtr->m_timing_print_lvl > 0) {
	  plogf("Total time = %12.6e seconds\n", te);
	}
      }
    }
    if (loglevel > 0) {
      endLogGroup();
    }
    return iStable;
  }
//====================================================================================================================

}<|MERGE_RESOLUTION|>--- conflicted
+++ resolved
@@ -1431,44 +1431,26 @@
     }
     
   }
-<<<<<<< HEAD
-    //====================================================================================================================
-  int vcs_MultiPhaseEquil::numComponents() const {
-    int nc = -1;
-=======
   
   size_t vcs_MultiPhaseEquil::numComponents() const {
     size_t nc = -1;
->>>>>>> 8f5c6f4d
     if (m_vsolvePtr) {
       nc =  m_vsolvePtr->m_numComponents;
     }
     return nc;
   }
-<<<<<<< HEAD
-  //====================================================================================================================
-  int vcs_MultiPhaseEquil::numElemConstraints() const {
-    int nec = -1;
-=======
 
   size_t vcs_MultiPhaseEquil::numElemConstraints() const {
     size_t nec = -1;
->>>>>>> 8f5c6f4d
     if (m_vsolvePtr) {
       nec =  m_vsolvePtr->m_numElemConstraints;
     }
     return nec;
   }
  
-<<<<<<< HEAD
-  //====================================================================================================================
-  int vcs_MultiPhaseEquil::component(int m) const {
-    int nc = numComponents();
-=======
 
   size_t vcs_MultiPhaseEquil::component(size_t m) const {
     size_t nc = numComponents();
->>>>>>> 8f5c6f4d
     if (m < nc) return m_vsolvePtr->m_speciesMapIndex[m]; 
     else return -1;
   }
