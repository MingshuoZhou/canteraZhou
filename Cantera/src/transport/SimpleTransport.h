--- conflicted
+++ resolved
@@ -4,14 +4,6 @@
  *   transport properties for liquids and solids
  *   (see \ref tranprops and \link Cantera::SimpleTransport SimpleTransport \endlink) .
  */
-<<<<<<< HEAD
-/*
- * $Revision$
- * $Date$
- */
-
-=======
->>>>>>> 8f5c6f4d
 #ifndef CT_SIMPLETRAN_H
 #define CT_SIMPLETRAN_H
 
@@ -506,16 +498,9 @@
      * @param ldf      Leading dimension of the fluxes array.         
      * @param fluxes   Output fluxes of species. 
      */
-<<<<<<< HEAD
-    virtual void getSpeciesFluxes(int ndim, const doublereal * const grad_T, 
+    virtual void getSpeciesFluxes(size_t ndim, const doublereal * const grad_T, 
 				  int ldx, const doublereal * const grad_X, 
 				  int ldf, doublereal * const fluxes);
-=======
-     virtual void getSpeciesFluxes(size_t ndim,
-				  const doublereal* grad_T, 
-				  int ldx, const doublereal* grad_X, 
-				  int ldf, doublereal* fluxes);
->>>>>>> 8f5c6f4d
 
     //!  Return the species diffusive mass fluxes wrt to
     //!  the mass averaged velocity,
