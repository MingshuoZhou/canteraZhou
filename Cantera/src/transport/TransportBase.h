/**
 *  @file TransportBase.h  
 *    Headers for the Transport object, which is the virtual base class
 *    for all transport property evaluators and also includes the 
 *    tranprops group definition
 *    (see \ref tranprops and \link Cantera::Transport Transport \endlink) .
 *
 *   Provides class Transport.
 */
// Copyright 2001-2003  California Institute of Technology


/**
 * @defgroup tranprops Transport Properties for Species in Phases
 *
 * @ingroup phases
 *
 * These classes provide transport properties.
 */

#ifndef CT_TRANSPORTBASE_H
#define CT_TRANSPORTBASE_H

#include "ThermoPhase.h"
#include "DenseMatrix.h"

namespace Cantera {

  class TransportParams;
  class GasTransportParams;
  class LiquidTransportParams;

  /*!
   * \addtogroup tranprops 
   */
  //!  \cond

  const int CK_Mode = 10;

  // types of transport models that can be constructed
  const int None                 = 199;
  const int cMulticomponent      = 200;
  const int CK_Multicomponent    = 202;
  const int cMixtureAveraged     = 210;
  const int CK_MixtureAveraged   = 211;
  const int cSolidTransport      = 300;
  const int cDustyGasTransport   = 400;
  const int cUserTransport       = 500;
  const int cFtnTransport        = 600;
  const int cLiquidTransport     = 700;
  const int cAqueousTransport    = 750;
  const int cSimpleTransport     = 770;
  const int cRadiativeTransport  = 800;
  const int cWaterTransport      = 721;
  //!   \endcond

  // forward reference
  class XML_Writer;

  //! The diffusion fluxes must be referenced to a particular reference
  //! fluid velocity.
  /*!
   * Most typical is to reference the diffusion fluxes to the mass averaged velocity, but 
   * referencing to the mole averaged velocity is suitable for some 
   * liquid flows, and referencing to a single species is suitable for 
   * solid phase transport within a lattice.  Currently, the identity of the reference
   * velocity is coded into each transport object as a typedef named VelocityBasis, which
   * is equated to an integer. Negative values of this variable refer to mass or mole-averaged
   * velocities.  Zero or positive quantities refers to the reference
   * velocity being referenced to a particular species. Below are the predefined constants
   * for its value.
   *
   *  - VB_MASSAVG    Diffusion velocities are based on the mass averaged velocity
   *  - VB_MOLEAVG    Diffusion velocities are based on the mole averaged velocities
   *  - VB_SPECIES_0  Diffusion velocities are based on the relative motion wrt species 0
   *  - ...
   *  - VB_SPECIES_3  Diffusion velocities are based on the relative motion wrt species 3
   *
   * @ingroup tranprops
   */
  typedef int VelocityBasis;

  /*!
   * \addtogroup tranprops 
   */
  //@{ 
  //! Diffusion velocities are based on the mass averaged velocity
  const VelocityBasis VB_MASSAVG = -1;
  //! Diffusion velocities are based on the mole averaged velocities
  const VelocityBasis VB_MOLEAVG = -2;
  //! Diffusion velocities are based on the relative motion wrt species 0
  const VelocityBasis VB_SPECIES_0 = 0;
  //! Diffusion velocities are based on the relative motion wrt species 1
  const VelocityBasis VB_SPECIES_1 = 1;
  //! Diffusion velocities are based on the relative motion wrt species 2
  const VelocityBasis VB_SPECIES_2 = 2;
  //! Diffusion velocities are based on the relative motion wrt species 3
  const VelocityBasis VB_SPECIES_3 = 3;
  //@}

  //! Base class for transport property managers.
  /*!
   *  All classes that compute transport properties for a single phase
   *  derive from this class.  Class
   *  %Transport is meant to be used as a base class only. It is
   *  possible to instantiate it, but its methods throw exceptions if
   *  called.
   *
   *  Note, transport properties for multiphase situations have yet to be
   *  fully developed within Cantera.
   *
   *  All member functions are virtual, unless otherwise stated.
   *
   * <HR>
   * <H2> Relationship of the %Transport class to the %ThermoPhase Class </H2>
   * <HR>
   *
   *   This section describes how calculations are carried out within
   *   the %Transport class. The %Transport class and derived classes of the
   *   the %Transport class necessarily use the %ThermoPhase class to obtain
   *   the list of species and the thermodynamic state of the phase. 
   *   
   *   No state information is storred within %Transport classes.  
   *   Queries to the underlying ThermoPhase object must be made to obtain
   *   the state of the system.
   *
   *   An exception to this however is the state information concerning the
   *   the gradients of variables. This information is not storred within
   *   the ThermoPhase objects. It may be collected within the Transport objects.
   *   In fact, the meaning of const operations within the Transport class
   *   refers to calculations which do not change the state of the
   *   system nor the state of the first order gradients of the system. 
   *
   *   When a const operation is evoked within the Transport class, it is
   *   also implicitly assumed that the underlying state within the ThermoPhase 
   *   object has not changed its values.
   *
   *   
   * <HR>
   * <H2> Diffusion Fluxes and their Relationship to Reference Velocities </H2>
   * <HR>
   *
   *  The diffusion fluxes must be referenced to a particular reference
   *  fluid velocity.
   *  Most typical is to reference the diffusion fluxes to the mass averaged velocity, but 
   *  referencing to the mole averaged velocity is suitable for some 
   *  liquid flows, and referencing to a single species is suitable for 
   *  solid phase transport within a lattice.  Currently, the identity of the reference
   *  velocity is coded into each transport object as a typedef named VelocityBasis, which
   *  is equated to an integer. Negative values of this variable refer to mass or mole-averaged
   *  velocities.  Zero or positive quantities refers to the reference
   *  velocity being referenced to a particular species. Below are the predefined constants
   *  for its value.
   *
   *  - VB_MASSAVG    Diffusion velocities are based on the mass averaged velocity
   *  - VB_MOLEAVG    Diffusion velocities are based on the mole averaged velocities
   *  - VB_SPECIES_0  Diffusion velocities are based on the relative motion wrt species 0
   *  - ...
   *  - VB_SPECIES_3  Diffusion velocities are based on the relative motion wrt species 3
   *
   *  All transport managers specify a default reference velocity in their default constructors.
   *  All gas phase transport managers by default specify the mass-averaged velocity as their
   *  reference velocities.
   *
   *
   *  @todo Provide a general mechanism to store the gradients of state variables
   *        within the system.
   *
   *  @ingroup tranprops
   */
  class Transport {

  public:

    //!  Constructor.
    /*!
     * New transport managers should be created using
     * TransportFactory, not by calling the constructor directly.
     *
     *  @param   thermo   Pointer to the ThermoPhase class representing
     *                    this phase. 
     *  @param   ndim     Dimension of the flux vector used in the calculation.
     *
     * @see TransportFactory
     */
    Transport(thermo_t* thermo=0, int ndim = 1);

    //! Destructor.
    virtual ~Transport();   

    //!  Copy Constructor for the %Transport  object.
    /*!
     * @param right  Transport to be copied
     */
    Transport(const Transport &right);

    //! Assignment operator
    /*!
     *  This is NOT a virtual function.
     *
     * @param right    Reference to Transport object to be copied into the
     *                 current one.
     */
    Transport&  operator=(const Transport& right);

    //! Duplication routine for objects which inherit from
    //! %Transport
    /*!
     *  This virtual routine can be used to duplicate %Transport objects
     *  inherited from %Transport even if the application only has
     *  a pointer to %Transport to work with.
     *
     *  These routines are basically wrappers around the derived copy
     *  constructor.
     */
    // Note ->need working copy constructors and operator=() functions for all first
    virtual Transport *duplMyselfAsTransport() const;

    
    //! Transport model. 
    /*!
     * The transport model is the set of equations used to compute the transport properties. This
     * virtual method returns an integer flag that identifies the
     * transport model implemented. The base class returns 0.
     */
    virtual int model() const {
      return 0;
    }

    /**
     * Phase object. Every transport manager is designed to compute
     * properties for a specific phase of a mixture, which might be a
     * liquid solution, a gas mixture, a surface, etc. This method
     * returns a reference to the object representing the phase
     * itself.
     */        
    thermo_t& thermo() {
      return *m_thermo;
    }


    /**
     * Returns true if the transport manager is ready for use.
     */
    bool ready();

    
    //! Returns an integer index number.
    /*!
     *  This is for internal use
     *  of Cantera, and may be removed in the future.
     *
     *  @return  Returns the index number
     *
     *  @deprecated
     */
    size_t index() const ;

    //! Set an integer index number.
    /*!
     *  This is for internal use of
     *  Cantera, and may be removed in the future.
     *
     *  @param i  index value
     *
     *  @deprecated
     */
    void setIndex(size_t i);

    //! Set the number of dimensions to be expected in flux expressions
    /*!
     *   Internal memory will be set with this value.
     *
     *  @param ndim  Number of dimensions in flux expressions
     */
    void setNDim(const int ndim);

    //! Return the number of dimensions in flux expressions
    /*!
     *   @return  Returns the number of dimensions
     */
    int nDim() const {
      return m_nDim;
    }

    /**
     * @name Transport Properties
     */
    //@{
         

    /**
     * The viscosity in Pa-s. 
     */
    virtual doublereal viscosity() 
    { return err("viscosity"); }

    //! Returns the pure species viscosities
    /*!
     *  The units are Pa-s and the length is the number of species
     *
     * @param visc   Vector of viscosities
     */
    virtual void getSpeciesViscosities(doublereal* const visc)
    { err("getSpeciesViscosities"); }

    /**
     * The bulk viscosity in Pa-s. The bulk viscosity is only
     * non-zero in rare cases. Most transport managers either
     * overload this method to return zero, or do not implement
     * it, in which case an exception is thrown if called.
     */
    virtual doublereal bulkViscosity()  
    { return err("bulkViscosity"); }

    /**
     * The ionic conducitivity in 1/ohm/m. 
     */
    virtual doublereal ionConductivity() 
    { return err("ionConductivity"); }

    //! Returns the pure species ionic conducitivity
    /*!
     *  The units are 1/ohm/m and the length is the number of species
     *
     * @param ionCond   Vector of ionic conductivities
     */
    virtual void getSpeciesIonConductivity(doublereal* const ionCond)
    { err("getSpeciesIonConductivity"); }

 
    //! Returns the pointer to the mobility ratios of the species in the phase
    /*!
     *
     * @param mobRat Returns a matrix of mobility ratios for the current problem.
     *               The mobility ratio mobRat(i,j) is defined as the ratio of the
     *               mobility of species i to species j.
     * 
     *         mobRat(i,j) = mu_i / mu_j  
     *
     *    It is returned in fortran-ordering format. ie. it is returned as mobRat[k], where
     *
     *        k = j * nsp + i
     *
     *    The size of mobRat must be at least equal to  nsp*nsp
     *
     * @deprecated This doesn't seem to be the essential input; it should just be the mobility.
     */
    virtual void mobilityRatio(double* mobRat)
    { err("mobilityRatio"); }

    //! Returns the pure species limit of the mobility ratios
    /*!
     *  The value is dimensionless and the length is the number of species
     *
     * @param mobRat   Vector of mobility ratios
     */
    virtual void getSpeciesMobilityRatio(double** mobRat)
    { err("getSpeciesMobilityRatio"); }

    //! Returns the self diffusion coefficients of the species in the phase
    /*!
     *  The self diffusion coefficient is the diffusion coefficient of a tracer species 
     *  at the current temperature and composition of the species. Therefore, 
     *  the dilute limit of transport is assumed for the tracer species.
     *  The effective formula may be calculated from the stefan-maxwell formulation by
     *  adding another row for the tracer species, assigning all D's to be equal
     *  to the respective species D's, and then taking the limit as the
     *  tracer species mole fraction goes to zero. The corresponding flux equation
     *  for the tracer species k in units of kmol m-2 s-1 is. 
     *
     *  \f[
     *       J_k = - D^{sd}_k \frac{C_k}{R T}  \nabla \mu_k
     *  \f]
     * 
     *  The derivative is taken at constant T and P.
     *
     *  The self diffusion calculation is handled by subclasses of 
     *  LiquidTranInteraction as specified in the input file. 
     *  These in turn employ subclasses of LTPspecies to 
     *  determine the individual species self diffusion coeffs.
     * 
     *  @param selfDiff Vector of self-diffusion coefficients
     *                  Length = number of species in phase
     *                  units = m**2 s-1
     */ 
    virtual void selfDiffusion(doublereal * const selfDiff)
    { err("selfDiffusion"); }


    //! Returns the pure species self diffusion in solution of each species
    /*!
     *  The pure species molar volumes are evaluated using the 
     *  appropriate subclasses of LTPspecies as specified in the 
     *  input file.
     *
     * @param selfDiff  array of length "number of species"
     *              to hold returned self diffusion coeffs.
     */
    virtual void getSpeciesSelfDiffusion(double** selfDiff)
    { err("getSpeciesSelfDiffusion"); }

    //!  Returns the mixture thermal conductivity in W/m/K. 
    /*!
     *   Units are in W / m K  or equivalently kg m / s3 K
     *
     * @return returns thermal conductivity in W/m/K.
     */
    virtual doublereal thermalConductivity()
    { return err("thermalConductivity"); }

    /**
     * The electrical conductivity (Siemens/m).
     */
    virtual doublereal electricalConductivity()
    { return err("electricalConductivity"); }

    
    //! Get the Electrical mobilities (m^2/V/s).
    /*!
     *   This function returns the mobilities. In some formulations
     *   this is equal to the normal mobility multiplied by faraday's constant.
     *
     *   Frequently, but not always, the mobility is calculated from the
     *   diffusion coefficient using the Einstein relation
     *
     *     \f[ 
     *          \mu^e_k = \frac{F D_k}{R T}
     *     \f]
     *
     *
     * @param mobil_e  Returns the mobilities of
     *               the species in array \c mobil_e. The array must be
     *               dimensioned at least as large as the number of species.
     */
    virtual void getMobilities(doublereal* const mobil_e)
    { err("getMobilities"); }

    //! Get the fluid mobilities (s kmol/kg).
    /*!
     *   This function returns the fluid mobilities. Usually, you have
     *   to multiply Faraday's constant into the resulting expression
     *   to general a species flux expression.
     *
     *   Frequently, but not always, the mobility is calculated from the
     *   diffusion coefficient using the Einstein relation
     *
     *     \f[ 
     *          \mu^f_k = \frac{D_k}{R T}
     *     \f]
     *
     *
     * @param mobil_f  Returns the mobilities of
     *               the species in array \c mobil. The array must be
     *               dimensioned at least as large as the number of species.
     */
    virtual void getFluidMobilities(doublereal* const mobil_f)
    { err("getFluidMobilities"); }


    //@}
    
    //! Compute the mixture electrical conductivity (S m-1) at the current
    //! conditions of the phase (Siemens m-1)
    /*!
     *   The electrical conductivity, \f$ \sigma \f$,  relates the electric
     *   current density, J, to the electric field, E.
     *
     *     \f[ 
     *            \vec{J} = \sigma \vec{E}
     *     \f]
     * 
     *   We assume here that the mixture electrical conductivity is an
     *   isotropic quantity, at this stage. Tensors may be included at a
     *   later time. 
     *
     *   The conductivity is the reciprocal of the resistivity. 
     *
     *   The units are Siemens m-1,  where 1 S = 1 A / volt = 1 s^3 A^2 /kg /m^2
     */
    virtual doublereal getElectricConduct() 
    {
      err("getElectricConduct"); return 0.0;
    }

    //! Compute the electric current density in A/m^2
    /*!
     *  Calculates the electric current density as a vector, given
     *  the gradients of the field variables.
     *
     * @param ndim    The number of spatial dimensions (1, 2, or 3).
     * @param grad_T  The temperature gradient (ignored in this model).
     * @param ldx     Leading dimension of the grad_X array.
     * @param grad_X  The gradient of the mole fraction
     * @param ldf     Leading dimension of the grad_V and current vectors.
     * @param grad_V  The electrostatic potential gradient.
     * @param current The electric current in A/m^2. This is a vector of length ndim
     */
    virtual void getElectricCurrent(int ndim, 
				    const doublereal* grad_T, 
				    int ldx, 
				    const doublereal* grad_X, 
				    int ldf, 
				    const doublereal* grad_V, 
				    doublereal* current)
    {
      err("getElectricCurrent"); 
    }

    
    //! Get the species diffusive mass fluxes wrt to the specified solution averaged velocity, 
    //! given the gradients in mole fraction and temperature
    /*!
     *  Units for the returned fluxes are kg m-2 s-1.
     *
     *  Usually the specified solution average velocity is the mass averaged velocity.
     *  This is changed in some subclasses, however.
     * 
     *  @param ndim       Number of dimensions in the flux expressions
     *  @param grad_T     Gradient of the temperature
     *                       (length = ndim)
     *  @param ldx        Leading dimension of the grad_X array 
     *                       (usually equal to m_nsp but not always)
     *  @param grad_X     Gradients of the mole fraction
     *                    Flat vector with the m_nsp in the inner loop.
     *                       length = ldx * ndim
     *  @param ldf        Leading dimension of the fluxes array 
     *                     (usually equal to m_nsp but not always)
     *  @param fluxes     Output of the diffusive mass fluxes
     *                    Flat vector with the m_nsp in the inner loop.
     *                        length = ldx * ndim
     */
    virtual void getSpeciesFluxes(int ndim, const doublereal * const grad_T, 
				  int ldx, const doublereal * const grad_X,
				  int ldf, doublereal * const fluxes);    

    //! Get the species diffusive mass fluxes wrt to 
    //! the mass averaged velocity, 
    //! given the gradients in mole fraction, temperature 
    //! and electrostatic potential.
    /*!
     *  Units for the returned fluxes are kg m-2 s-1.
     * 
     *  @param ndim Number of dimensions in the flux expressions
     *  @param grad_T Gradient of the temperature
     *                 (length = ndim)
     * @param ldx  Leading dimension of the grad_X array 
     *              (usually equal to m_nsp but not always)
     * @param grad_X Gradients of the mole fraction
     *             Flat vector with the m_nsp in the inner loop.
     *             length = ldx * ndim
     * @param ldf  Leading dimension of the fluxes array 
     *              (usually equal to m_nsp but not always)
     * @param grad_Phi Gradients of the electrostatic potential
     *                 (length = ndim)
     * @param fluxes  Output of the diffusive mass fluxes
     *             Flat vector with the m_nsp in the inner loop.
     *             length = ldx * ndim
     */
<<<<<<< HEAD
    virtual void getSpeciesFluxesES(int ndim, 
				    const doublereal* grad_T, 
				    int ldx, 
				    const doublereal* grad_X,
				    int ldf, 
				    const doublereal* grad_Phi,
				    doublereal* fluxes) { 
      getSpeciesFluxes( ndim, grad_T, ldx, grad_X, ldf, fluxes );
=======
    virtual void getSpeciesFluxes(size_t ndim,
				  const doublereal* grad_T, 
				  int ldx, 
				  const doublereal* grad_X,
				  int ldf, 
				  doublereal* fluxes) { 
      err("getSpeciesFluxes"); 
>>>>>>> 8f5c6f4d
    }

    
    //! Get the species diffusive velocities wrt to 
    //! the mass averaged velocity, 
    //! given the gradients in mole fraction and temperature
    /*!
     *  Units for the returned velocities are m s-1
     * 
     *  @param ndim Number of dimensions in the flux expressions
     *  @param grad_T Gradient of the temperature
     *                 (length = ndim)
     * @param ldx  Leading dimension of the grad_X array 
     *              (usually equal to m_nsp but not always)
     * @param grad_X Gradients of the mole fraction
     *             Flat vector with the m_nsp in the inner loop.
     *             length = ldx * ndim
     * @param ldf  Leading dimension of the fluxes array 
     *              (usually equal to m_nsp but not always)
     * @param Vdiff  Output of the diffusive velocities wrt the mass-averaged
     *               velocity
     *               Flat vector with the m_nsp in the inner loop.
     *               length = ldx * ndim
     *               units are m / s.
     */
    virtual void getSpeciesVdiff(int ndim, 
				 const doublereal* grad_T, 
				 int ldx, 
				 const doublereal* grad_X,
				 int ldf, 
				 doublereal* Vdiff) { 
      err("getSpeciesVdiff"); 
    }

    //! Get the species diffusive velocities wrt to the mass averaged velocity, 
    //! given the gradients in mole fraction, temperature,
    //! and electrostatic potential.
    /*!
     *  Units for the returned velocities are m s-1.
     * 
     *  @param ndim Number of dimensions in the flux expressions
     *  @param grad_T Gradient of the temperature
     *                 (length = ndim)
     * @param ldx  Leading dimension of the grad_X array 
     *              (usually equal to m_nsp but not always)
     * @param grad_X Gradients of the mole fraction
     *             Flat vector with the m_nsp in the inner loop.
     *             length = ldx * ndim
     * @param ldf  Leading dimension of the fluxes array 
     *              (usually equal to m_nsp but not always)
     * @param grad_Phi Gradients of the electrostatic potential
     *                 (length = ndim)
     * @param Vdiff  Output of the diffusive velocities wrt the mass-averaged velocity
     *               Flat vector with the m_nsp in the inner loop.
     *               length = ldx * ndim
     *               units are m / s.
     */
    virtual void getSpeciesVdiffES(int ndim, 
				   const doublereal* grad_T, 
				   int ldx, 
				   const doublereal* grad_X,
				   int ldf, 
				   const doublereal* grad_Phi,
				   doublereal* Vdiff) { 
      getSpeciesVdiff( ndim, grad_T, ldx, grad_X, ldf, Vdiff );
    }

    
    //! Get the molar fluxes [kmol/m^2/s], given the thermodynamic
    //! state at two nearby points. 
    /*!
     * @param state1 Array of temperature, density, and mass
     *               fractions for state 1.
     * @param state2 Array of temperature, density, and mass
     *               fractions for state 2.  
     * @param delta  Distance from state 1 to state 2 (m).
     * @param cfluxes Output array containing the diffusive molar fluxes of species
     *               from state1 to state2. This is a flat vector with the 
     *               m_nsp in the inner loop.
     *               length = ldx * ndim.
     *               Units are [kmol/m^2/s].
     */ 
    virtual void getMolarFluxes(const doublereal * const state1,
				const doublereal * const state2, const doublereal delta, 
				doublereal * const cfluxes) { 
      err("getMolarFluxes"); 
    }

   
    //!  Get the mass fluxes [kg/m^2/s], given the thermodynamic
    //!  state at two nearby points. 
    /*!
     * @param state1 Array of temperature, density, and mass
     *               fractions for state 1.
     * @param state2 Array of temperature, density, and mass
     *               fractions for state 2.  
     * @param delta Distance from state 1 to state 2 (m).
     * @param mfluxes Output array containing the diffusive mass fluxes of species
     *               from state1 to state2. This is a flat vector with the 
     *               m_nsp in the inner loop.
     *               length = ldx * ndim.
     *               Units are [kg/m^2/s].
     */ 
    virtual void getMassFluxes(const doublereal* state1,
			       const doublereal* state2, doublereal delta, 
			       doublereal* mfluxes) { 
      err("getMassFluxes"); 
    }
    
    //! Return a vector of Thermal diffusion coefficients [kg/m/sec].
    /*!
     * The thermal diffusion coefficient \f$ D^T_k \f$ is defined
     * so that the diffusive mass flux of species <I>k</I> induced by the
     * local temperature gradient is given by the following formula
     *
     *    \f[ 
     *         M_k J_k = -D^T_k \nabla \ln T.
     *    \f]
     *
     *   The thermal diffusion coefficient can be either positive or negative.
     * 
     * @param dt On return, dt will contain the species thermal
     *           diffusion coefficients.  Dimension dt at least as large as
     *           the number of species. Units are kg/m/s.
     */
    virtual void getThermalDiffCoeffs(doublereal* const dt)  {
      err("getThermalDiffCoeffs"); 
    }


    //! Returns the matrix of binary diffusion coefficients [m^2/s].
    /*!
     *  @param ld  Inner stride for writing the two dimension diffusion
     *             coefficients into a one dimensional vector
     *  @param d   Diffusion coefficient matrix (must be at least m_k * m_k 
     *             in length.
     */ 
<<<<<<< HEAD
    virtual void getBinaryDiffCoeffs(const int ld, doublereal* const d) { 
      err("getBinaryDiffCoeffs"); 
    }
=======
    virtual void getBinaryDiffCoeffs(const size_t ld, doublereal* const d)
    { err("getBinaryDiffCoeffs"); }

>>>>>>> 8f5c6f4d

    
    //! Return the Multicomponent diffusion coefficients. Units: [m^2/s]. 
    /*!
     * If the transport manager implements a multicomponent diffusion
     * model, then this method returns the array of multicomponent
     * diffusion coefficients. Otherwise it throws an exception.
     *
     *  @param ld  The dimension of the inner loop of d (usually equal to m_nsp)
     *  @param d  flat vector of diffusion coefficients, fortran ordering.
     *            d[ld*j+i] is the D_ij diffusion coefficient (the diffusion
     *            coefficient for species i due to species j).
     */
    virtual void getMultiDiffCoeffs(const size_t ld, doublereal* const d)
    { err("getMultiDiffCoeffs"); }


    //! Returns a vector of mixture averaged diffusion coefficients
    /**
     * Mixture-averaged diffusion coefficients [m^2/s].  If the
     *
     * transport manager implements a mixture-averaged diffusion
     * model, then this method returns the array of
     * mixture-averaged diffusion coefficients. Otherwise it
     * throws an exception.
     *
     * @param d  Return vector of mixture averaged diffusion coefficients
     *           Units = m2/s. Length = n_sp
     */
    virtual void getMixDiffCoeffs(doublereal* const d) 
    { err("getMixDiffCoeffs"); }


    //! Set model parameters for derived classes
    /*!
     *   This method may be derived in subclasses to set model-specific parameters.
     *   The primary use of this class is to set parameters while in the middle of a calculation
     *   without actually having to dynamically cast the base Transport pointer.
     *
     *  @param type    Specifies the type of parameters to set
     *                 0 : Diffusion coefficient
     *                 1 : Thermal Conductivity
     *                 The rest are currently unused.
     *  @param k       Species index to set the parameters on
     *  @param p       Vector of parameters. The length of the vector
     *                 varies with the parameterization
     */
    virtual void setParameters(const int type, const int k, const doublereal* const p); 
   
    //! Sets the velocity basis
    /*!
     *   What the transport object does with this parameter is up to the
     *   individual operator. Currently, this is not functional for most 
     *   transport operators including all of the gas-phase operators.
     *
     *   @param ivb   Species the velocity basis
     */
    void setVelocityBasis(VelocityBasis ivb) 
    { 
      m_velocityBasis = ivb; 
    }
    
    //!  Gets the velocity basis
    /*!
     *   What the transport object does with this parameter is up to the
     *   individual operator. Currently, this is not functional for most 
     *   transport operators including all of the gas-phase operators. 
     *
     *   @return   Returns the velocity basis
     */
    VelocityBasis getVelocityBasis( ) const { 
      return m_velocityBasis; 
    }

    friend class TransportFactory;


  protected:

    /**
     * @name Transport manager construction
     * These methods are used internally during construction.  
     * @{
     */

    /**
     * Called by TransportFactory to set parameters.
     */
    //virtual bool init(TransportParams& tr)
    //{ err("init"); return false; }

    
    //! Called by TransportFactory to set parameters.
    /*!
     *  This is called by classes that use the gas phase parameter
     *  list to initialize themselves.
     *
     *   @param tr Reference to the parameter list that will be used
     *             to initialize the class
     */
    virtual bool initGas(GasTransportParams& tr)
    {
      err("initGas");
      return false;
    }

    //! Called by TransportFactory to set parameters.
    /*!
     *  This is called by classes that use the liquid phase parameter
     *  list to initialize themselves.
     *
     *   @param tr Reference to the parameter list that will be used
     *             to initialize the class
     */
    virtual bool initLiquid(LiquidTransportParams& tr)
    { 
      err("initLiquid"); 
      return false; 
    }
    
    //! Specifies the %ThermPhase object. 
    /*!
     *   @param   thermo  Reference to the ThermoPhase object that
     *                    the transport object will use
     */ 
    void setThermo(thermo_t& thermo);

    
    //! Enable the transport object for use.
    /*!
     * Once finalize() has been called, the
     * transport manager should be ready to compute any supported
     * transport property, and no further modifications to the
     * model parameters should be made.
     */
    void finalize();

    //@}

    //!  pointer to the object representing the phase 
    thermo_t*  m_thermo;

<<<<<<< HEAD
    //!  true if finalize has been called
    bool      m_ready;

    //! Number of species
    size_t    m_nmin;

    //! Value of the internal index
    /*!
     *  @deprecated
     */
    int       m_index;
=======
    thermo_t*  m_thermo;  ///< pointer to the object representing the phase 
    bool      m_ready;    ///< true if finalize has been called
    size_t m_nmin;     ///< number of species
    size_t m_index;
>>>>>>> 8f5c6f4d

    //! Number of dimensions used in flux expresions
    int       m_nDim;

    //!    Velocity basis from which diffusion velocities are computed. 
    //!    Defaults to the mass averaged basis = -2
    int m_velocityBasis;

  private:

    //! Error routine
    /*!
     * Throw an exception if a method of this class is
     * invoked. This probably indicates that a transport manager
     * is being used that does not implement all virtual methods,
     * and one of those methods was called by the application
     * program. For example, a transport manager that computes the
     * thermal conductivity of a solid may not define the
     * viscosity() method, since the viscosity is in this case
     * meaningless. If the application invokes the viscosity()
     * method, the base class method will be called, resulting in
     * an exception being thrown.
     *
     *  @param msg  Descriptive message string to add to the error report
     *
     *  @return  returns a double, though we will never get there
     */
    doublereal err(std::string msg) const;

  };

  //! General definition for the transport class
  /*!
   * \ingroup tranprops
   */
  typedef Transport transport_t;

}

#endif<|MERGE_RESOLUTION|>--- conflicted
+++ resolved
@@ -557,8 +557,7 @@
      *             Flat vector with the m_nsp in the inner loop.
      *             length = ldx * ndim
      */
-<<<<<<< HEAD
-    virtual void getSpeciesFluxesES(int ndim, 
+    virtual void getSpeciesFluxesES(size_t ndim, 
 				    const doublereal* grad_T, 
 				    int ldx, 
 				    const doublereal* grad_X,
@@ -566,15 +565,6 @@
 				    const doublereal* grad_Phi,
 				    doublereal* fluxes) { 
       getSpeciesFluxes( ndim, grad_T, ldx, grad_X, ldf, fluxes );
-=======
-    virtual void getSpeciesFluxes(size_t ndim,
-				  const doublereal* grad_T, 
-				  int ldx, 
-				  const doublereal* grad_X,
-				  int ldf, 
-				  doublereal* fluxes) { 
-      err("getSpeciesFluxes"); 
->>>>>>> 8f5c6f4d
     }
 
     
@@ -712,15 +702,9 @@
      *  @param d   Diffusion coefficient matrix (must be at least m_k * m_k 
      *             in length.
      */ 
-<<<<<<< HEAD
-    virtual void getBinaryDiffCoeffs(const int ld, doublereal* const d) { 
+    virtual void getBinaryDiffCoeffs(const size_t ld, doublereal* const d) { 
       err("getBinaryDiffCoeffs"); 
     }
-=======
-    virtual void getBinaryDiffCoeffs(const size_t ld, doublereal* const d)
-    { err("getBinaryDiffCoeffs"); }
-
->>>>>>> 8f5c6f4d
 
     
     //! Return the Multicomponent diffusion coefficients. Units: [m^2/s]. 
@@ -863,7 +847,6 @@
     //!  pointer to the object representing the phase 
     thermo_t*  m_thermo;
 
-<<<<<<< HEAD
     //!  true if finalize has been called
     bool      m_ready;
 
@@ -874,13 +857,7 @@
     /*!
      *  @deprecated
      */
-    int       m_index;
-=======
-    thermo_t*  m_thermo;  ///< pointer to the object representing the phase 
-    bool      m_ready;    ///< true if finalize has been called
-    size_t m_nmin;     ///< number of species
-    size_t m_index;
->>>>>>> 8f5c6f4d
+    size_t       m_index;
 
     //! Number of dimensions used in flux expresions
     int       m_nDim;
